/*
 * Paper.js - The Swiss Army Knife of Vector Graphics Scripting.
 * http://paperjs.org/
 *
 * Copyright (c) 2011 - 2019, Juerg Lehni & Jonathan Puckey
 * http://scratchdisk.com/ & https://puckey.studio/
 *
 * Distributed under the MIT license. See LICENSE file for details.
 *
 * All rights reserved.
 */

QUnit.module('Shape');

test('shape.toPath().toShape()', function() {
    var shapes = {
        circle: new Shape.Circle({
            center: [100, 100],
            radius: 50,
            fillColor: 'red'
        }),

        ellipse: new Shape.Ellipse({
            center: [100, 200],
            radius: [50, 25],
            fillColor: 'blue',
            strokeColor: 'black',
            strokeWidth: 4,
            rotation: 20
        }),

        rect: new Shape.Rectangle({
            center: [100, 300],
            size: [100, 50],
            fillColor: 'green',
            strokeColor: 'black',
            strokeWidth: 4,
            rotation: -20
        }),

        roundRect: new Shape.Rectangle({
            center: [100, 400],
            size: [50, 100],
            radius: [15, 20],
            fillColor: 'orange',
            strokeColor: 'black',
            strokeWidth: 4,
            rotation: 20
        })
    };

    Base.each(shapes, function(shape, name) {
        equals(shape.toPath().toShape(), shape, name + '.toPath().toShape()');
    });
});

<<<<<<< HEAD
test('new Shape.Rectangle() with position set before size', function() {
    var shape1 = new Shape.Rectangle({
        position: [0, 0],
        size: new Size(100, 100)
    });
    equals(shape1.bounds.width, 100);
=======
test('Shape.Rectangle radius works with negative size', function() {
    var shape = new Shape.Rectangle({
        center: [50, 50],
        size: 50,
        fillColor: 'black'
    });

    shape.size = [-25, -25];

    equals(shape.radius.width, 0);
    equals(shape.radius.height, 0);

    shape.radius = [10, 50];
    shape.size = [50, -25];

    equals(shape.radius.width, 10);
    equals(shape.radius.height, 12.5);

    shape.size = [50, 75];

    equals(shape.radius.height, 12.5);
>>>>>>> 0dc51c22
});<|MERGE_RESOLUTION|>--- conflicted
+++ resolved
@@ -54,14 +54,14 @@
     });
 });
 
-<<<<<<< HEAD
 test('new Shape.Rectangle() with position set before size', function() {
     var shape1 = new Shape.Rectangle({
         position: [0, 0],
         size: new Size(100, 100)
     });
     equals(shape1.bounds.width, 100);
-=======
+});
+
 test('Shape.Rectangle radius works with negative size', function() {
     var shape = new Shape.Rectangle({
         center: [50, 50],
@@ -83,5 +83,4 @@
     shape.size = [50, 75];
 
     equals(shape.radius.height, 12.5);
->>>>>>> 0dc51c22
 });