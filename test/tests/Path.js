--- conflicted
+++ resolved
@@ -611,14 +611,14 @@
     equals(error != null, true, 'We expect this arcTo() command to throw an error');
 });
 
-<<<<<<< HEAD
 test('Path#getOffsetsWithTangent()', function() {
     var path = new Path.Circle(new Point(0, 0), 50);
     var length = path.length;
     equals(path.getOffsetsWithTangent(), [], 'should return empty array when called without argument');
     equals(path.getOffsetsWithTangent([1, 0]), [0.25 * length, 0.75 * length], 'should not return duplicates when tangent is at segment point');
     equals(path.getOffsetsWithTangent([1, 1]).length, 2, 'should return 2 values when called on a circle with a diagonal vector');
-=======
+});
+  
 test('Path#add() with a lot of segments (#1493)', function() {
     var segments = [];
     for (var i = 0; i < 100000; i++) {
@@ -627,5 +627,4 @@
     var path = new Path(segments);
     path.clone();
     expect(0);
->>>>>>> 47af6031
 });