/*
 * Paper.js - The Swiss Army Knife of Vector Graphics Scripting.
 * http://paperjs.org/
 *
 * Copyright (c) 2011 - 2016, Juerg Lehni & Jonathan Puckey
 * http://scratchdisk.com/ & http://jonathanpuckey.com/
 *
 * Distributed under the MIT license. See LICENSE file for details.
 *
 * All rights reserved.
 */

/**
 * @name Path
 *
 * @class The path item represents a path in a Paper.js project.
 *
 * @extends PathItem
 */
// DOCS: Explain that path matrix is always applied with each transformation.
var Path = PathItem.extend(/** @lends Path# */{
    _class: 'Path',
    _serializeFields: {
        segments: [],
        closed: false
    },

    /**
     * Creates a new path item and places it at the top of the active layer.
     *
     * @name Path#initialize
     * @param {Segment[]} [segments] An array of segments (or points to be
     * converted to segments) that will be added to the path
     * @return {Path} the newly created path
     *
     * @example
     * // Create an empty path and add segments to it:
     * var path = new Path();
     * path.strokeColor = 'black';
     * path.add(new Point(30, 30));
     * path.add(new Point(100, 100));
     *
     * @example
     * // Create a path with two segments:
     * var segments = [new Point(30, 30), new Point(100, 100)];
     * var path = new Path(segments);
     * path.strokeColor = 'black';
     */
    /**
     * Creates a new path item from an object description and places it at the
     * top of the active layer.
     *
     * @name Path#initialize
     * @param {Object} object an object literal containing properties to
     * be set on the path
     * @return {Path} the newly created path
     *
     * @example {@paperscript}
     * var path = new Path({
     *     segments: [[20, 20], [80, 80], [140, 20]],
     *     fillColor: 'black',
     *     closed: true
     * });
     *
     * @example {@paperscript}
     * var path = new Path({
     *     segments: [[20, 20], [80, 80], [140, 20]],
     *     strokeColor: 'red',
     *     strokeWidth: 20,
     *     strokeCap: 'round',
     *     selected: true
     * });
     */
    /**
     * Creates a new path item from SVG path-data and places it at the top of
     * the active layer.
     *
     * @param
     * @name Path#initialize
     * @param {String} pathData the SVG path-data that describes the geometry
     * of this path
     * @return {Path} the newly created path
     *
     * @example {@paperscript}
     * var pathData = 'M100,50c0,27.614-22.386,50-50,50S0,77.614,0,50S22.386,0,50,0S100,22.386,100,50';
     * var path = new Path(pathData);
     * path.fillColor = 'red';
     */
    initialize: function Path(arg) {
        this._closed = false;
        this._segments = [];
        // Increased on every change of segments, so CurveLocation knows when to
        // update its internally cached values.
        this._version = 0;
        // arg can either be an object literal containing properties to be set
        // on the path, a list of segments to be set, or the first of multiple
        // arguments describing separate segments.
        // If it is an array, it can also be a description of a point, so
        // check its first entry for object as well.
        // But first see if segments are directly passed at all. If not, try
        // _set(arg).
        var segments = Array.isArray(arg)
            ? typeof arg[0] === 'object'
                ? arg
                : arguments
            // See if it behaves like a segment or a point, but filter out
            // rectangles, as accepted by some Path.Constructor constructors.
            : arg && (arg.size === undefined && (arg.x !== undefined
                    || arg.point !== undefined))
                ? arguments
                : null;
        // Always call setSegments() to initialize a few related variables.
        if (segments && segments.length > 0) {
            // This sets _curves and _selectedSegmentState too!
            this.setSegments(segments);
        } else {
            this._curves = undefined; // For hidden class optimization
            this._selectedSegmentState = 0;
            if (!segments && typeof arg === 'string') {
                this.setPathData(arg);
                // Erase for _initialize() call below.
                arg = null;
            }
        }
        // Only pass on arg as props if it wasn't consumed for segments already.
        this._initialize(!segments && arg);
    },

    _equals: function(item) {
        return this._closed === item._closed
                && Base.equals(this._segments, item._segments);
    },

    copyContent: function(source) {
        this.setSegments(source._segments);
        this._closed = source._closed;
        var clockwise = source._clockwise;
        if (clockwise !== undefined)
            this._clockwise = clockwise;
    },

    _changed: function _changed(flags) {
        _changed.base.call(this, flags);
        if (flags & /*#=*/ChangeFlag.GEOMETRY) {
            // Clockwise state becomes undefined as soon as geometry changes.
            // Also clear cached mono curves used for winding calculations.
            this._length = this._area = this._clockwise = this._monoCurves =
                    undefined;
            if (flags & /*#=*/ChangeFlag.SEGMENTS) {
                this._version++; // See CurveLocation
            } else if (this._curves) {
                // Only notify all curves if we're not told that only segments
                // have changed and took already care of notifications.
               for (var i = 0, l = this._curves.length; i < l; i++)
                    this._curves[i]._changed();
            }
        } else if (flags & /*#=*/ChangeFlag.STROKE) {
            // TODO: We could preserve the purely geometric bounds that are not
            // affected by stroke: _bounds.bounds and _bounds.handleBounds
            this._bounds = undefined;
        }
    },

    getStyle: function() {
        // If this path is part of a compound-path, return the parent's style.
        var parent = this._parent;
        return (parent instanceof CompoundPath ? parent : this)._style;
    },

    /**
     * The segments contained within the path.
     *
     * @bean
     * @type Segment[]
     */
    getSegments: function() {
        return this._segments;
    },

    setSegments: function(segments) {
        var fullySelected = this.isFullySelected();
        this._segments.length = 0;
        this._selectedSegmentState = 0;
        // Calculate new curves next time we call getCurves()
        this._curves = undefined;
        if (segments && segments.length > 0)
            this._add(Segment.readAll(segments));
        // Preserve fullySelected state.
        // TODO: Do we still need this?
        if (fullySelected)
            this.setFullySelected(true);
    },

    /**
     * The first Segment contained within the path.
     *
     * @bean
     * @type Segment
     */
    getFirstSegment: function() {
        return this._segments[0];
    },

    /**
     * The last Segment contained within the path.
     *
     * @bean
     * @type Segment
     */
    getLastSegment: function() {
        return this._segments[this._segments.length - 1];
    },

    /**
     * The curves contained within the path.
     *
     * @bean
     * @type Curve[]
     */
    getCurves: function() {
        var curves = this._curves,
            segments = this._segments;
        if (!curves) {
            var length = this._countCurves();
            curves = this._curves = new Array(length);
            for (var i = 0; i < length; i++)
                curves[i] = new Curve(this, segments[i],
                    // Use first segment for segment2 of closing curve
                    segments[i + 1] || segments[0]);
        }
        return curves;
    },

    /**
     * The first Curve contained within the path.
     *
     * @bean
     * @type Curve
     */
    getFirstCurve: function() {
        return this.getCurves()[0];
    },

    /**
     * The last Curve contained within the path.
     *
     * @bean
     * @type Curve
     */
    getLastCurve: function() {
        var curves = this.getCurves();
        return curves[curves.length - 1];
    },

    /**
     * Specifies whether the path is closed. If it is closed, Paper.js connects
     * the first and last segments.
     *
     * @bean
     * @type Boolean
     *
     * @example {@paperscript}
     * var myPath = new Path();
     * myPath.strokeColor = 'black';
     * myPath.add(new Point(50, 75));
     * myPath.add(new Point(100, 25));
     * myPath.add(new Point(150, 75));
     *
     * // Close the path:
     * myPath.closed = true;
     */
    isClosed: function() {
        return this._closed;
    },

    setClosed: function(closed) {
        // On-the-fly conversion to boolean:
        if (this._closed != (closed = !!closed)) {
            this._closed = closed;
            // Update _curves length
            if (this._curves) {
                var length = this._curves.length = this._countCurves();
                // If we were closing this path, we need to add a new curve now
                if (closed)
                    this._curves[length - 1] = new Curve(this,
                        this._segments[length - 1], this._segments[0]);
            }
            // Use SEGMENTS notification instead of GEOMETRY since curves are
            // up-to-date and don't need notification.
            this._changed(/*#=*/Change.SEGMENTS);
        }
    }
}, /** @lends Path# */{
    // Enforce bean creation for getPathData(), as it has hidden parameters.
    beans: true,

    getPathData: function(_matrix, _precision) {
        // NOTE: #setPathData() is defined in PathItem.
        var segments = this._segments,
            length = segments.length,
            f = new Formatter(_precision),
            coords = new Array(6),
            first = true,
            curX, curY,
            prevX, prevY,
            inX, inY,
            outX, outY,
            parts = [];

        function addSegment(segment, skipLine) {
            segment._transformCoordinates(_matrix, coords);
            curX = coords[0];
            curY = coords[1];
            if (first) {
                parts.push('M' + f.pair(curX, curY));
                first = false;
            } else {
                inX = coords[2];
                inY = coords[3];
                // TODO: Add support for H/V and/or relative commands, where
                // appropriate and resulting in shorter strings.
                if (inX === curX && inY === curY
                        && outX === prevX && outY === prevY) {
                    // l = relative lineto:
                    if (!skipLine)
                        parts.push('l' + f.pair(curX - prevX, curY - prevY));
                } else {
                    // c = relative curveto:
                    parts.push('c' + f.pair(outX - prevX, outY - prevY)
                            + ' ' + f.pair(inX - prevX, inY - prevY)
                            + ' ' + f.pair(curX - prevX, curY - prevY));
                }
            }
            prevX = curX;
            prevY = curY;
            outX = coords[4];
            outY = coords[5];
        }

        if (length === 0)
            return '';

        for (var i = 0; i < length; i++)
            addSegment(segments[i]);
        // Close path by drawing first segment again
        if (this._closed && length > 0) {
            addSegment(segments[0], true);
            parts.push('z');
        }
        return parts.join('');
    }
}, /** @lends Path# */{

    // TODO: Consider adding getSubPath(a, b), returning a part of the current
    // path, with the added benefit that b can be < a, and closed looping is
    // taken into account.

    isEmpty: function() {
        return this._segments.length === 0;
    },

    _transformContent: function(matrix) {
        var segments = this._segments,
            coords = new Array(6);
        for (var i = 0, l = segments.length; i < l; i++)
            segments[i]._transformCoordinates(matrix, coords, true);
        return true;
    },

    /**
     * Private method that adds segments to the segment list. It assumes that
     * the passed object is an array of segments already and does not perform
     * any checks. If a curves list was requested, it will be kept in sync with
     * the segments list automatically.
     */
    _add: function(segs, index) {
        // Local short-cuts:
        var segments = this._segments,
            curves = this._curves,
            amount = segs.length,
            append = index == null,
            index = append ? segments.length : index;
        // Scan through segments to add first, convert if necessary and set
        // _path and _index references on them.
        for (var i = 0; i < amount; i++) {
            var segment = segs[i];
            // If the segments belong to another path already, clone them before
            // adding:
            if (segment._path)
                segment = segs[i] = segment.clone();
            segment._path = this;
            segment._index = index + i;
            // If parts of this segment are selected, adjust the internal
            // _selectedSegmentState now
            if (segment._selectionState)
                this._updateSelection(segment, 0, segment._selectionState);
        }
        if (append) {
            // Append them all at the end by using push
            segments.push.apply(segments, segs);
        } else {
            // Insert somewhere else
            segments.splice.apply(segments, [index, 0].concat(segs));
            // Adjust the indices of the segments above.
            for (var i = index + amount, l = segments.length; i < l; i++)
                segments[i]._index = i;
        }
        // Keep the curves list in sync all the time in case it was requested
        // already.
        if (curves) {
            var total = this._countCurves(),
                // If we're adding a new segment to the end of an open path,
                // we need to step one index down to get its curve.
                start = index > 0 && index + amount - 1 === total ? index - 1
                    : index,
                insert = start,
                end = Math.min(start + amount, total);
            if (segs._curves) {
                // Reuse removed curves.
                curves.splice.apply(curves, [start, 0].concat(segs._curves));
                insert += segs._curves.length;
            }
            // Insert new curves, but do not initialize their segments yet,
            // since #_adjustCurves() handles all that for us.
            for (var i = insert; i < end; i++)
                curves.splice(i, 0, new Curve(this, null, null));
            // Adjust segments for the curves before and after the removed ones
            this._adjustCurves(start, end);
        }
        // Use SEGMENTS notification instead of GEOMETRY since curves are kept
        // up-to-date by _adjustCurves() and don't need notification.
        this._changed(/*#=*/Change.SEGMENTS);
        return segs;
    },

    /**
     * Adjusts segments of curves before and after inserted / removed segments.
     */
    _adjustCurves: function(start, end) {
        var segments = this._segments,
            curves = this._curves,
            curve;
        for (var i = start; i < end; i++) {
            curve = curves[i];
            curve._path = this;
            curve._segment1 = segments[i];
            curve._segment2 = segments[i + 1] || segments[0];
            curve._changed();
        }
        // If it's the first segment, correct the last segment of closed
        // paths too:
        if (curve = curves[this._closed && start === 0 ? segments.length - 1
                : start - 1]) {
            curve._segment2 = segments[start] || segments[0];
            curve._changed();
        }
        // Fix the segment after the modified range, if it exists
        if (curve = curves[end]) {
            curve._segment1 = segments[end];
            curve._changed();
        }
    },

    /**
     * Returns the amount of curves this path item is supposed to have, based
     * on its amount of #segments and #closed state.
     */
    _countCurves: function() {
        var length = this._segments.length;
        // Reduce length by one if it's an open path:
        return !this._closed && length > 0 ? length - 1 : length;
    },

    // DOCS: find a way to document the variable segment parameters of Path#add
    /**
     * Adds one or more segments to the end of the {@link #segments} array of
     * this path.
     *
     * @param {Segment|Point} segment the segment or point to be added.
     * @return {Segment} the added segment. This is not necessarily the same
     * object, e.g. if the segment to be added already belongs to another path
     *
     * @example {@paperscript}
     * // Adding segments to a path using point objects:
     * var path = new Path({
     *     strokeColor: 'black'
     * });
     *
     * // Add a segment at {x: 30, y: 75}
     * path.add(new Point(30, 75));
     *
     * // Add two segments in one go at {x: 100, y: 20}
     * // and {x: 170, y: 75}:
     * path.add(new Point(100, 20), new Point(170, 75));
     *
     * @example {@paperscript}
     * // Adding segments to a path using arrays containing number pairs:
     * var path = new Path({
     *     strokeColor: 'black'
     * });
     *
     * // Add a segment at {x: 30, y: 75}
     * path.add([30, 75]);
     *
     * // Add two segments in one go at {x: 100, y: 20}
     * // and {x: 170, y: 75}:
     * path.add([100, 20], [170, 75]);
     *
     * @example {@paperscript}
     * // Adding segments to a path using objects:
     * var path = new Path({
     *     strokeColor: 'black'
     * });
     *
     * // Add a segment at {x: 30, y: 75}
     * path.add({x: 30, y: 75});
     *
     * // Add two segments in one go at {x: 100, y: 20}
     * // and {x: 170, y: 75}:
     * path.add({x: 100, y: 20}, {x: 170, y: 75});
     *
     * @example {@paperscript}
     * // Adding a segment with handles to a path:
     * var path = new Path({
     *     strokeColor: 'black'
     * });
     *
     * path.add(new Point(30, 75));
     *
     * // Add a segment with handles:
     * var point = new Point(100, 20);
     * var handleIn = new Point(-50, 0);
     * var handleOut = new Point(50, 0);
     * var added = path.add(new Segment(point, handleIn, handleOut));
     *
     * // Select the added segment, so we can see its handles:
     * added.selected = true;
     *
     * path.add(new Point(170, 75));
     */
    add: function(segment1 /*, segment2, ... */) {
        return arguments.length > 1 && typeof segment1 !== 'number'
            // addSegments
            ? this._add(Segment.readAll(arguments))
            // addSegment
            : this._add([ Segment.read(arguments) ])[0];
    },

    /**
     * Inserts one or more segments at a given index in the list of this path's
     * segments.
     *
     * @param {Number} index the index at which to insert the segment
     * @param {Segment|Point} segment the segment or point to be inserted.
     * @return {Segment} the added segment. This is not necessarily the same
     * object, e.g. if the segment to be added already belongs to another path
     *
     * @example {@paperscript}
     * // Inserting a segment:
     * var myPath = new Path();
     * myPath.strokeColor = 'black';
     * myPath.add(new Point(50, 75));
     * myPath.add(new Point(150, 75));
     *
     * // Insert a new segment into myPath at index 1:
     * myPath.insert(1, new Point(100, 25));
     *
     * // Select the segment which we just inserted:
     * myPath.segments[1].selected = true;
     *
     * @example {@paperscript}
     * // Inserting multiple segments:
     * var myPath = new Path();
     * myPath.strokeColor = 'black';
     * myPath.add(new Point(50, 75));
     * myPath.add(new Point(150, 75));
     *
     * // Insert two segments into myPath at index 1:
     * myPath.insert(1, [80, 25], [120, 25]);
     *
     * // Select the segments which we just inserted:
     * myPath.segments[1].selected = true;
     * myPath.segments[2].selected = true;
     */
    insert: function(index, segment1 /*, segment2, ... */) {
        return arguments.length > 2 && typeof segment1 !== 'number'
            // insertSegments
            ? this._add(Segment.readAll(arguments, 1), index)
            // insertSegment
            : this._add([ Segment.read(arguments, 1) ], index)[0];
    },

    addSegment: function(/* segment */) {
        return this._add([ Segment.read(arguments) ])[0];
    },

    insertSegment: function(index /*, segment */) {
        return this._add([ Segment.read(arguments, 1) ], index)[0];
    },

    /**
     * Adds an array of segments (or types that can be converted to segments)
     * to the end of the {@link #segments} array.
     *
     * @param {Segment[]} segments
     * @return {Segment[]} an array of the added segments. These segments are
     * not necessarily the same objects, e.g. if the segment to be added already
     * belongs to another path
     *
     * @example {@paperscript}
     * // Adding an array of Point objects:
     * var path = new Path({
     *     strokeColor: 'black'
     * });
     * var points = [new Point(30, 50), new Point(170, 50)];
     * path.addSegments(points);
     *
     * @example {@paperscript}
     * // Adding an array of [x, y] arrays:
     * var path = new Path({
     *     strokeColor: 'black'
     * });
     * var array = [[30, 75], [100, 20], [170, 75]];
     * path.addSegments(array);
     *
     * @example {@paperscript}
     * // Adding segments from one path to another:
     *
     * var path = new Path({
     *     strokeColor: 'black'
     * });
     * path.addSegments([[30, 75], [100, 20], [170, 75]]);
     *
     * var path2 = new Path();
     * path2.strokeColor = 'red';
     *
     * // Add the second and third segments of path to path2:
     * path2.add(path.segments[1], path.segments[2]);
     *
     * // Move path2 30pt to the right:
     * path2.position.x += 30;
     */
    addSegments: function(segments) {
        return this._add(Segment.readAll(segments));
    },

    /**
     * Inserts an array of segments at a given index in the path's
     * {@link #segments} array.
     *
     * @param {Number} index the index at which to insert the segments
     * @param {Segment[]} segments the segments to be inserted
     * @return {Segment[]} an array of the added segments. These segments are
     * not necessarily the same objects, e.g. if the segment to be added already
     * belongs to another path
     */
    insertSegments: function(index, segments) {
        return this._add(Segment.readAll(segments), index);
    },

    /**
     * Removes the segment at the specified index of the path's
     * {@link #segments} array.
     *
     * @param {Number} index the index of the segment to be removed
     * @return {Segment} the removed segment
     *
     * @example {@paperscript}
     * // Removing a segment from a path:
     *
     * // Create a circle shaped path at { x: 80, y: 50 }
     * // with a radius of 35:
     * var path = new Path.Circle({
     *     center: new Point(80, 50),
     *     radius: 35,
     *     strokeColor: 'black'
     * });
     *
     * // Remove its second segment:
     * path.removeSegment(1);
     *
     * // Select the path, so we can see its segments:
     * path.selected = true;
     */
    removeSegment: function(index) {
        return this.removeSegments(index, index + 1)[0] || null;
    },

    /**
     * Removes all segments from the path's {@link #segments} array.
     *
     * @name Path#removeSegments
     * @alias Path#clear
     * @function
     * @return {Segment[]} an array containing the removed segments
     */
    /**
     * Removes the segments from the specified `from` index to the `to` index
     * from the path's {@link #segments} array.
     *
     * @param {Number} from the beginning index, inclusive
     * @param {Number} [to=segments.length] the ending index, exclusive
     * @return {Segment[]} an array containing the removed segments
     *
     * @example {@paperscript}
     * // Removing segments from a path:
     *
     * // Create a circle shaped path at { x: 80, y: 50 }
     * // with a radius of 35:
     * var path = new Path.Circle({
     *     center: new Point(80, 50),
     *     radius: 35,
     *     strokeColor: 'black'
     * });
     *
     * // Remove the segments from index 1 till index 2:
     * path.removeSegments(1, 2);
     *
     * // Select the path, so we can see its segments:
     * path.selected = true;
     */
    removeSegments: function(start, end, _includeCurves) {
        start = start || 0;
        end = Base.pick(end, this._segments.length);
        var segments = this._segments,
            curves = this._curves,
            count = segments.length, // segment count before removal
            removed = segments.splice(start, end - start),
            amount = removed.length;
        if (!amount)
            return removed;
        // Update selection state accordingly
        for (var i = 0; i < amount; i++) {
            var segment = removed[i];
            if (segment._selectionState)
                this._updateSelection(segment, segment._selectionState, 0);
            // Clear the indices and path references of the removed segments
            segment._index = segment._path = null;
        }
        // Adjust the indices of the segments above.
        for (var i = start, l = segments.length; i < l; i++)
            segments[i]._index = i;
        // Keep curves in sync
        if (curves) {
            // If we're removing the last segment, remove the last curve (the
            // one to the left of the segment, not to the right, as normally).
            // Also take into account closed paths, which have one curve more
            // than segments.
            var index = start > 0 && end === count + (this._closed ? 1 : 0)
                    ? start - 1
                    : start,
                curves = curves.splice(index, amount);
            // Unlink the removed curves from the path.
            for (var i = curves.length - 1; i >= 0; i--)
                curves[i]._path = null;
            // Return the removed curves as well, if we're asked to include
            // them, but exclude the first curve, since that's shared with the
            // previous segment and does not connect the returned segments.
            if (_includeCurves)
                removed._curves = curves.slice(1);
            // Adjust segments for the curves before and after the removed ones
            this._adjustCurves(index, index);
        }
        // Use SEGMENTS notification instead of GEOMETRY since curves are kept
        // up-to-date by _adjustCurves() and don't need notification.
        this._changed(/*#=*/Change.SEGMENTS);
        return removed;
    },

    // DOCS Path#clear()
    clear: '#removeSegments',

    /**
     * Checks if any of the curves in the path have curve handles set.
     *
     * @return {Boolean} {@true if the path has curve handles set}
     * @see Segment#hasHandles()
     * @see Curve#hasHandles()
     */
    hasHandles: function() {
        var segments = this._segments;
        for (var i = 0, l = segments.length; i < l; i++) {
            if (segments[i].hasHandles())
                return true;
        }
        return false;
    },

    /**
     * Clears the path's handles by setting their coordinates to zero,
     * turning the path into a polygon (or a polyline if it isn't closed).
     */
    clearHandles: function() {
        var segments = this._segments;
        for (var i = 0, l = segments.length; i < l; i++)
            segments[i].clearHandles();
    },

    /**
     * The approximate length of the path.
     *
     * @bean
     * @type Number
     */
    getLength: function() {
        if (this._length == null) {
            var curves = this.getCurves(),
                length = 0;
            for (var i = 0, l = curves.length; i < l; i++)
                length += curves[i].getLength();
            this._length = length;
        }
        return this._length;
    },

    /**
     * The area that the path's geometry is covering. Self-intersecting paths
     * can contain sub-areas that cancel each other out.
     *
     * @bean
     * @type Number
     */
    getArea: function() {
        if (this._area == null) {
            var segments = this._segments,
                count = segments.length,
                last = count - 1,
                area = 0;
            for (var i = 0, l = this._closed ? count : last; i < l; i++) {
                area += Curve.getArea(Curve.getValues(
                        segments[i], segments[i < last ? i + 1 : 0]));
            }
            this._area = area;
        }
        return this._area;
    },

    /**
     * Specifies whether the path is oriented clock-wise.
     *
     * @bean
     * @type Boolean
     */
    isClockwise: function() {
        if (this._clockwise !== undefined)
            return this._clockwise;
        return this.getArea() >= 0;
    },

    setClockwise: function(clockwise) {
        // Only revers the path if its clockwise orientation is not the same
        // as what it is now demanded to be.
        // On-the-fly conversion to boolean:
        if (this.isClockwise() != (clockwise = !!clockwise))
            this.reverse();
        // Reverse only flips _clockwise state if it was already set, so let's
        // always set this here now.
        this._clockwise = clockwise;
    },

    /**
     * Specifies whether an path is selected and will also return `true` if the
     * path is partially selected, i.e. one or more of its segments is selected.
     *
     * Paper.js draws the visual outlines of selected items on top of your
     * project. This can be useful for debugging, as it allows you to see the
     * construction of paths, position of path curves, individual segment points
     * and bounding boxes of symbol and raster items.
     *
     * @bean
     * @type Boolean
     * @see Project#selectedItems
     * @see Segment#selected
     * @see Point#selected
     *
     * @example {@paperscript}
     * // Selecting an item:
     * var path = new Path.Circle({
     *     center: new Size(80, 50),
     *     radius: 35
     * });
     * path.selected = true; // Select the path
     *
     * @example {@paperscript}
     * // A path is selected, if one or more of its segments is selected:
     * var path = new Path.Circle({
     *     center: new Size(80, 50),
     *     radius: 35
     * });
     *
     * // Select the second segment of the path:
     * path.segments[1].selected = true;
     *
     * // If the path is selected (which it is), set its fill color to red:
     * if (path.selected) {
     *     path.fillColor = 'red';
     * }
     *
     */
    /**
     * Specifies whether the path and all its segments are selected. Cannot be
     * `true` on an empty path.
     *
     * @bean
     * @type Boolean
     *
     * @example {@paperscript}
     * // A path is fully selected, if all of its segments are selected:
     * var path = new Path.Circle({
     *     center: new Size(80, 50),
     *     radius: 35
     * });
     * path.fullySelected = true;
     *
     * var path2 = new Path.Circle({
     *     center: new Size(180, 50),
     *     radius: 35
     * });
     *
     * // Deselect the second segment of the second path:
     * path2.segments[1].selected = false;
     *
     * // If the path is fully selected (which it is),
     * // set its fill color to red:
     * if (path.fullySelected) {
     *     path.fillColor = 'red';
     * }
     *
     * // If the second path is fully selected (which it isn't, since we just
     * // deselected its second segment),
     * // set its fill color to red:
     * if (path2.fullySelected) {
     *     path2.fillColor = 'red';
     * }
     */
    isFullySelected: function() {
        var length = this._segments.length;
        return this._selected && length > 0 && this._selectedSegmentState
                === length * /*#=*/SelectionState.SEGMENT;
    },

    setFullySelected: function(selected) {
        // No need to call _selectSegments() when selected is false, since
        // #setSelected() does that for us
        if (selected)
            this._selectSegments(true);
        this.setSelected(selected);
    },

    setSelected: function setSelected(selected) {
        // Deselect all segments when path is marked as not selected
        if (!selected)
            this._selectSegments(false);
        // No need to pass true for noChildren since Path has none anyway.
        setSelected.base.call(this, selected);
    },

    _selectSegments: function(selected) {
        var length = this._segments.length;
        this._selectedSegmentState = selected
                ? length * /*#=*/SelectionState.SEGMENT : 0;
        for (var i = 0; i < length; i++)
            this._segments[i]._selectionState = selected
                    ? /*#=*/SelectionState.SEGMENT : 0;
    },

    _updateSelection: function(segment, oldState, newState) {
        segment._selectionState = newState;
        var total = this._selectedSegmentState += newState - oldState;
        // Set this path as selected in case we have selected segments. Do not
        // unselect if we're down to 0, as the path itself can still remain
        // selected even when empty.
        if (total > 0)
            this.setSelected(true);
    },

    /**
     * Splits the path at the given offset or location. After splitting, the
     * path will be open. If the path was open already, splitting will result in
     * two paths.
     *
     * @param {Number|CurveLocation} location the offset or location at which to
     *     split the path
     * @return {Path} the newly created path after splitting, if any
     *
     * @example {@paperscript}
     * var path = new Path.Circle({
     *     center: view.center,
     *     radius: 40,
     *     strokeColor: 'black'
     * });
     *
     * var pointOnCircle = view.center + {
     *     length: 40,
     *     angle: 30
     * };
     *
     * var location = path.getNearestLocation(pointOnCircle);
     *
     * path.splitAt(location);
     * path.lastSegment.selected = true;
     *
     * @example {@paperscript} // Splitting an open path
     * // Draw a V shaped path:
     * var path = new Path([20, 20], [50, 80], [80, 20]);
     * path.strokeColor = 'black';
     *
     * // Split the path half-way:
     * var path2 = path.splitAt(path2.length / 2);
     *
     * // Give the resulting path a red stroke-color
     * // and move it 20px to the right:
     * path2.strokeColor = 'red';
     * path2.position.x += 20;
     *
     * @example {@paperscript} // Splitting a closed path
     * var path = new Path.Rectangle({
     *     from: [20, 20],
     *     to: [80, 80],
     *     strokeColor: 'black'
     * });
     *
     * // Split the path half-way:
     * path.splitAt(path.length / 2);
     *
     * // Move the first segment, to show where the path
     * // was split:
     * path.firstSegment.point.x += 20;
     *
     * // Select the first segment:
     * path.firstSegment.selected = true;
     */
    splitAt: function(location) {
        var index = location && location.index,
            time = location && location.time,
            tMin = /*#=*/Numerical.CURVETIME_EPSILON,
            tMax = 1 - tMin;
        if (time >= tMax) {
            // time == 1 is the same location as time == 0 and index++
            index++;
            time = 0;
        }
        var curves = this.getCurves();
        if (index >= 0 && index < curves.length) {
            // Only divide curves if we're not on an existing segment already.
            if (time >= tMin) {
                // Divide the curve with the index at the given curve-time.
                // Increase because dividing adds more segments to the path.
                curves[index++].divideAtTime(time);
            }
            // Create the new path with the segments to the right of given
            // curve-time, which are removed from the current path. Pass true
            // for includeCurves, since we want to preserve and move them to
            // the new path through _add(), allowing us to have CurveLocation
            // keep the connection to the new path through moved curves.
            var segs = this.removeSegments(index, this._segments.length, true),
                path;
            if (this._closed) {
                // If the path is closed, open it and move the segments round,
                // otherwise create two paths.
                this.setClosed(false);
                // Just have path point to this. The moving around of segments
                // will happen below.
                path = this;
            } else {
                path = new Path(Item.NO_INSERT);
                // Pass true for _preserve, in case of CompoundPath, to avoid
                // reversing of path direction, which would mess with segments!
                path.insertAbove(this, true);
                path.copyAttributes(this);
            }
            path._add(segs, 0);
            // Add dividing segment again. In case of a closed path, that's the
            // beginning segment again at the end, since we opened it.
            this.addSegment(segs[0]);
            return path;
        }
        return null;
    },

    /**
     * @deprecated, use use {@link #splitAt(offset)} instead.
     */
    split: function(index, time) {
        var curve,
            location = time === undefined ? index
                : (curve = this.getCurves()[index])
                    && curve.getLocationAtTime(time);
        return location ? this.splitAt(location) : null;
    },

    // DOCS: document Path#join(path) in more detail.
    // DOCS: document Path#join() (joining with itself)
    // TODO: Consider adding a distance / tolerance parameter for merging.
    /**
     * Joins the path with the specified path, which will be removed in the
     * process.
     *
     * @param {Path} path the path to join this path with
     * @return {Path} the joined path
     *
     * @example {@paperscript}
     * // Joining two paths:
     * var path = new Path({
     *     segments: [[30, 25], [30, 75]],
     *     strokeColor: 'black'
     * });
     *
     * var path2 = new Path({
     *     segments: [[200, 25], [200, 75]],
     *     strokeColor: 'black'
     * });
     *
     * // Join the paths:
     * path.join(path2);
     *
     * @example {@paperscript}
     * // Joining two paths that share a point at the start or end of their
     * // segments array:
     * var path = new Path({
     *     segments: [[30, 25], [30, 75]],
     *     strokeColor: 'black'
     * });
     *
     * var path2 = new Path({
     *     segments: [[30, 25], [80, 25]],
     *     strokeColor: 'black'
     * });
     *
     * // Join the paths:
     * path.join(path2);
     *
     * // After joining, path with have 3 segments, since it
     * // shared its first segment point with the first
     * // segment point of path2.
     *
     * // Select the path to show that they have joined:
     * path.selected = true;
     *
     * @example {@paperscript}
     * // Joining two paths that connect at two points:
     * var path = new Path({
     *     segments: [[30, 25], [80, 25], [80, 75]],
     *     strokeColor: 'black'
     * });
     *
     * var path2 = new Path({
     *     segments: [[30, 25], [30, 75], [80, 75]],
     *     strokeColor: 'black'
     * });
     *
     * // Join the paths:
     * path.join(path2);
     *
     * // Because the paths were joined at two points, the path is closed
     * // and has 4 segments.
     *
     * // Select the path to show that they have joined:
     * path.selected = true;
     */
    join: function(path) {
        if (path) {
            var segments = path._segments,
                last1 = this.getLastSegment(),
                last2 = path.getLastSegment();
            if (!last2) // an empty path?
                return this;
            if (last1 && last1._point.equals(last2._point))
                path.reverse();
            var first2 = path.getFirstSegment();
            if (last1 && last1._point.equals(first2._point)) {
                last1.setHandleOut(first2._handleOut);
                this._add(segments.slice(1));
            } else {
                var first1 = this.getFirstSegment();
                if (first1 && first1._point.equals(first2._point))
                    path.reverse();
                last2 = path.getLastSegment();
                if (first1 && first1._point.equals(last2._point)) {
                    first1.setHandleIn(last2._handleIn);
                    // Prepend all segments from path except the last one.
                    this._add(segments.slice(0, segments.length - 1), 0);
                } else {
                    this._add(segments.slice());
                }
            }
            if (path._closed)
                this._add([segments[0]]);
            path.remove();
        }
        // Close the resulting path and merge first and last segment if they
        // touch, meaning the touched at path ends. Also do this if no path
        // argument was provided, in which cases the path is joined with itself
        // only if its ends touch.
        var first = this.getFirstSegment(),
            last = this.getLastSegment();
        if (first !== last && first._point.equals(last._point)) {
            first.setHandleIn(last._handleIn);
            last.remove();
            this.setClosed(true);
        }
        return this;
    },

    /**
     * Reduces the path by removing curves that have a length of 0,
     * and unnecessary segments between two collinear flat curves.
     */
    reduce: function(options) {
        var curves = this.getCurves(),
            simplify = options && options.simplify,
            // When not simplifying, only remove curves if their length is
            // absolutely 0.
            tolerance = simplify ? /*#=*/Numerical.GEOMETRIC_EPSILON : 0;
        for (var i = curves.length - 1; i >= 0; i--) {
            var curve = curves[i];
            // When simplifying, compare curves with isCollinear() will remove
            // any collinear neighboring curves regardless of their orientation.
            // This serves as a reliable way to remove linear overlaps but only
            // as long as the lines are truly overlapping.
            if (!curve.hasHandles() && (curve.getLength() < tolerance
                    || simplify && curve.isCollinear(curve.getNext())))
                curve.remove();
        }
        return this;
    },

    // NOTE: Documentation is in PathItem#reverse()
    reverse: function() {
        this._segments.reverse();
        // Reverse the handles:
        for (var i = 0, l = this._segments.length; i < l; i++) {
            var segment = this._segments[i];
            var handleIn = segment._handleIn;
            segment._handleIn = segment._handleOut;
            segment._handleOut = handleIn;
            segment._index = i;
        }
        // Clear curves since it all has changed.
        this._curves = null;
        // Flip clockwise state if it's defined
        if (this._clockwise !== undefined)
            this._clockwise = !this._clockwise;
        this._changed(/*#=*/Change.GEOMETRY);
    },

    // NOTE: Documentation is in PathItem#flatten()
    flatten: function(flatness) {
        // Use PathIterator to subdivide the curves into parts that are flat
        // enough, as specified by `flatness` / Curve.isFlatEnough():
        var iterator = new PathIterator(this, flatness || 0.25, 256, true),
            parts = iterator.parts,
            segments = [];
        for (var i = 0, l = parts.length; i < l; i++) {
            segments.push(new Segment(parts[i].curve.slice(0, 2)));
        }
        this.setSegments(segments);
    },

    // NOTE: Documentation is in PathItem#simplify()
    simplify: function(tolerance) {
        var segments = new PathFitter(this).fit(tolerance || 2.5);
        if (segments)
            this.setSegments(segments);
        return !!segments;
    },

    // NOTE: Documentation is in PathItem#smooth()
    smooth: function(options) {
        // Helper method to pick the right from / to indices.
        // Supports numbers and segment objects.
        // For numbers, the `to` index is exclusive, while for segments and
        // curves, it is inclusive, handled by the `offset` parameter.
        function getIndex(value, _default) {
            // Support both Segment and Curve through #index getter.
            var index = value && value.index;
            if (index != null) {
                // Make sure the segment / curve is not from a wrong path.
                var path = value.path;
                if (path && path !== that)
                    throw new Error(value._class + ' ' + index + ' of ' + path
                            + ' is not part of ' + that);
                // Add offset of 1 to curves to reach their end segment.
                if (_default && value instanceof Curve)
                    index++;
            } else {
                index = typeof value === 'number' ? value : _default;
            }
            // Handle negative values based on whether a path is open or not:
            // Ranges on closed paths are allowed to wrapped around the
            // beginning/end (e.g. start near the end, end near the beginning),
            // while ranges on open paths stay within the path's open range.
            return Math.min(index < 0 && closed
                    ? index % length
                    : index < 0 ? index + length : index, length - 1);
        }

        var that = this,
            opts = options || {},
            type = opts.type || 'asymmetric',
            segments = this._segments,
            length = segments.length,
            closed = this._closed,
            loop = closed && opts.from === undefined && opts.to === undefined,
            from = getIndex(opts.from, 0),
            to = getIndex(opts.to, length - 1);
        if (from > to) {
            if (closed) {
                from -= length;
            } else {
                var tmp = from;
                from = to;
                to = tmp;
            }
        }
        if (/^(?:asymmetric|continuous)$/.test(type)) {
            // Continuous smoothing approach based on work by Lubos Brieda,
            // Particle In Cell Consulting LLC, but further simplified by
            // addressing handle symmetry across segments, and the possibility
            // to process x and y coordinates simultaneously. Also added
            // handling of closed paths.
            // https://www.particleincell.com/2012/bezier-splines/
            //
            // We use different parameters for the two supported smooth methods
            // that use this algorithm: continuous and asymmetric. asymmetric
            // was the only approach available in v0.9.25 & below.
            var asymmetric = type === 'asymmetric',
                min = Math.min,
                amount = to - from + 1,
                n = amount - 1,
                // Overlap by up to 4 points on closed paths since a current
                // segment is affected by its 4 neighbors on both sides (?).
                padding = loop ? min(amount, 4) : 1,
                paddingLeft = padding,
                paddingRight = padding,
                knots = [];
            if (!closed) {
                // If the path is open and a range is defined, try using a
                // padding of 1 on either side.
                paddingLeft = min(1, from);
                paddingRight = min(1, length - to - 1);
            }
            // Set up the knots array now, taking the paddings into account.
            n += paddingLeft + paddingRight;
            if (n <= 1)
                return;
            for (var i = 0, j = from - paddingLeft; i <= n; i++, j++) {
                knots[i] = segments[(j < 0 ? j + length : j) % length]._point;
            }

            // In the algorithm we treat these 3 cases:
            // - left most segment (L)
            // - internal segments (I)
            // - right most segment (R)
            //
            // In both the continuous and asymmetric method, c takes these
            // values and can hence be removed from the loop starting in n - 2:
            // c = 1 (L), 1 (I), 0 (R)
            //
            // continuous:
            // a = 0 (L), 1 (I), 2 (R)
            // b = 2 (L), 4 (I), 7 (R)
            // u = 1 (L), 4 (I), 8 (R)
            // v = 2 (L), 2 (I), 1 (R)
            //
            // asymmetric:
            // a = 0 (L), 1 (I), 1 (R)
            // b = 2 (L), 4 (I), 2 (R)
            // u = 1 (L), 4 (I), 3 (R)
            // v = 2 (L), 2 (I), 0 (R)

            // (L): u = 1, v = 2
            var x = knots[0]._x + 2 * knots[1]._x,
                y = knots[0]._y + 2 * knots[1]._y,
                f = 2,
                n_1 = n - 1,
                rx = [x],
                ry = [y],
                rf = [f],
                px = [],
                py = [];
            // Solve with the Thomas algorithm
            for (var i = 1; i < n; i++) {
                var internal = i < n_1,
                    //  internal--(I)  asymmetric--(R) (R)--continuous
                    a = internal ? 1 : asymmetric ? 1 : 2,
                    b = internal ? 4 : asymmetric ? 2 : 7,
                    u = internal ? 4 : asymmetric ? 3 : 8,
                    v = internal ? 2 : asymmetric ? 0 : 1,
                    m = a / f;
                f = rf[i] = b - m;
                x = rx[i] = u * knots[i]._x + v * knots[i + 1]._x - m * x;
                y = ry[i] = u * knots[i]._y + v * knots[i + 1]._y - m * y;
            }

            px[n_1] = rx[n_1] / rf[n_1];
            py[n_1] = ry[n_1] / rf[n_1];
            for (var i = n - 2; i >= 0; i--) {
                px[i] = (rx[i] - px[i + 1]) / rf[i];
                py[i] = (ry[i] - py[i + 1]) / rf[i];
            }
            px[n] = (3 * knots[n]._x - px[n_1]) / 2;
            py[n] = (3 * knots[n]._y - py[n_1]) / 2;

            // Now update the segments
            for (var i = paddingLeft, max = n - paddingRight, j = from;
                    i <= max; i++, j++) {
                var segment = segments[j < 0 ? j + length : j],
                    pt = segment._point,
                    hx = px[i] - pt._x,
                    hy = py[i] - pt._y;
                if (loop || i < max)
                    segment.setHandleOut(hx, hy);
                if (loop || i > paddingLeft)
                    segment.setHandleIn(-hx, -hy);
            }
        } else {
            // All other smoothing methods are handled directly on the segments:
            for (var i = from; i <= to; i++) {
                segments[i < 0 ? i + length : i].smooth(opts,
                        !loop && i === from, !loop && i === to);
            }
        }
    },

    // TODO: reduceSegments([flatness])

    /**
     * Attempts to create a new shape item with same geometry as this path item,
     * and inherits all settings from it, similar to {@link Item#clone()}.
     *
     * @param {Boolean} [insert=true] specifies whether the new shape should be
     * inserted into the scene graph. When set to `true`, it is inserted above
     * the path item
     * @return {Shape} the newly created shape item with the same geometry as
     * this path item if it can be matched, `null` otherwise
     * @see Shape#toPath(insert)
     */
    toShape: function(insert) {
        if (!this._closed)
            return null;

        var segments = this._segments,
            type,
            size,
            radius,
            topCenter;

        function isCollinear(i, j) {
            var seg1 = segments[i],
                seg2 = seg1.getNext(),
                seg3 = segments[j],
                seg4 = seg3.getNext();
            return seg1._handleOut.isZero() && seg2._handleIn.isZero()
                    && seg3._handleOut.isZero() && seg4._handleIn.isZero()
                    && seg2._point.subtract(seg1._point).isCollinear(
                        seg4._point.subtract(seg3._point));
        }

        function isOrthogonal(i) {
            var seg2 = segments[i],
                seg1 = seg2.getPrevious(),
                seg3 = seg2.getNext();
            return seg1._handleOut.isZero() && seg2._handleIn.isZero()
                    && seg2._handleOut.isZero() && seg3._handleIn.isZero()
                    && seg2._point.subtract(seg1._point).isOrthogonal(
                        seg3._point.subtract(seg2._point));
        }

        function isArc(i) {
            var seg1 = segments[i],
                seg2 = seg1.getNext(),
                handle1 = seg1._handleOut,
                handle2 = seg2._handleIn,
                kappa = /*#=*/Numerical.KAPPA;
            // Look at handle length and the distance to the imaginary corner
            // point and see if it their relation is kappa.
            if (handle1.isOrthogonal(handle2)) {
                var pt1 = seg1._point,
                    pt2 = seg2._point,
                    // Find the corner point by intersecting the lines described
                    // by both handles:
                    corner = new Line(pt1, handle1, true).intersect(
                            new Line(pt2, handle2, true), true);
                return corner && Numerical.isZero(handle1.getLength() /
                        corner.subtract(pt1).getLength() - kappa)
                    && Numerical.isZero(handle2.getLength() /
                        corner.subtract(pt2).getLength() - kappa);
            }
            return false;
        }

        function getDistance(i, j) {
            return segments[i]._point.getDistance(segments[j]._point);
        }

        // See if actually have any curves in the path. Differentiate
        // between straight objects (line, polyline, rect, and polygon) and
        // objects with curves(circle, ellipse, roundedRectangle).
        if (!this.hasHandles() && segments.length === 4
                && isCollinear(0, 2) && isCollinear(1, 3) && isOrthogonal(1)) {
            type = Shape.Rectangle;
            size = new Size(getDistance(0, 3), getDistance(0, 1));
            topCenter = segments[1]._point.add(segments[2]._point).divide(2);
        } else if (segments.length === 8 && isArc(0) && isArc(2) && isArc(4)
                && isArc(6) && isCollinear(1, 5) && isCollinear(3, 7)) {
            // It's a rounded rectangle.
            type = Shape.Rectangle;
            size = new Size(getDistance(1, 6), getDistance(0, 3));
            // Subtract side lengths from total width and divide by 2 to get the
            // corner radius size.
            radius = size.subtract(new Size(getDistance(0, 7),
                    getDistance(1, 2))).divide(2);
            topCenter = segments[3]._point.add(segments[4]._point).divide(2);
        } else if (segments.length === 4
                && isArc(0) && isArc(1) && isArc(2) && isArc(3)) {
            // If the distance between (point0 and point2) and (point1
            // and point3) are equal, then it is a circle
            if (Numerical.isZero(getDistance(0, 2) - getDistance(1, 3))) {
                type = Shape.Circle;
                radius = getDistance(0, 2) / 2;
            } else {
                type = Shape.Ellipse;
                radius = new Size(getDistance(2, 0) / 2, getDistance(3, 1) / 2);
            }
            topCenter = segments[1]._point;
        }

        if (type) {
            var center = this.getPosition(true),
                shape = new type({
                    center: center,
                    size: size,
                    radius: radius,
                    insert: false
                });
            // Pass `true` to exclude the matrix, so we can prepend after
            shape.copyAttributes(this, true);
            shape._matrix.prepend(this._matrix);
            // Determine and apply the shape's angle of rotation.
            shape.rotate(topCenter.subtract(center).getAngle() + 90);
            if (insert === undefined || insert)
                shape.insertAbove(this);
            return shape;
        }
        return null;
    },

    toPath: '#clone',

    _hitTestSelf: function(point, options, viewMatrix, strokeMatrix) {
        var that = this,
            style = this.getStyle(),
            segments = this._segments,
            numSegments = segments.length,
            closed = this._closed,
            // transformed tolerance padding, see Item#hitTest. We will add
            // stroke padding on top if stroke is defined.
            tolerancePadding = options._tolerancePadding,
            strokePadding = tolerancePadding,
            join, cap, miterLimit,
            area, loc, res,
            hitStroke = options.stroke && style.hasStroke(),
            hitFill = options.fill && style.hasFill(),
            hitCurves = options.curves,
            strokeRadius = hitStroke
                    ? style.getStrokeWidth() / 2
                    // Set radius to 0 when we're hit-testing fills with
                    // tolerance, to handle tolerance through stroke hit-test
                    // functionality. Also use 0 when hit-testing curves.
                    : hitFill && options.tolerance > 0 || hitCurves
                        ? 0 : null;
        if (strokeRadius !== null) {
            if (strokeRadius > 0) {
                join = style.getStrokeJoin();
                cap = style.getStrokeCap();
                miterLimit = strokeRadius * style.getMiterLimit();
                // Add the stroke radius to tolerance padding, taking
                // #strokeScaling into account through _getStrokeMatrix().
                strokePadding = tolerancePadding.add(
                    Path._getStrokePadding(strokeRadius,
                        !style.getStrokeScaling() && strokeMatrix));
            } else {
                join = cap = 'round';
            }
            // Using tolerance padding for fill tests will also work if there is
            // no stroke, in which case radius = 0 and we will test for stroke
            // locations to extend the fill area by tolerance.
        }

        function isCloseEnough(pt, padding) {
            return point.subtract(pt).divide(padding).length <= 1;
        }

        function checkSegmentPoint(seg, pt, name) {
            if (!options.selected || pt.isSelected()) {
                var anchor = seg._point;
                if (pt !== anchor)
                    pt = pt.add(anchor);
                if (isCloseEnough(pt, strokePadding)) {
                    return new HitResult(name, that, {
                        segment: seg,
                        point: pt
                    });
                }
            }
        }

        function checkSegmentPoints(seg, ends) {
            // Note, when checking for ends, we don't also check for handles,
            // since this will happen afterwards in a separate loop, see below.
            return (ends || options.segments)
                && checkSegmentPoint(seg, seg._point, 'segment')
                || (!ends && options.handles) && (
                    checkSegmentPoint(seg, seg._handleIn, 'handle-in') ||
                    checkSegmentPoint(seg, seg._handleOut, 'handle-out'));
        }

        // Code to check stroke join / cap areas

        function addToArea(point) {
            area.add(point);
        }

        function checkSegmentStroke(segment) {
            // Handle joins / caps that are not round specificelly, by
            // hit-testing their polygon areas.
            if (join !== 'round' || cap !== 'round') {
                // Create an 'internal' path without id and outside the scene
                // graph to run the hit-test on it.
                area = new Path({ internal: true, closed: true });
                if (closed || segment._index > 0
                        && segment._index < numSegments - 1) {
                    // It's a join. See that it's not a round one (one of
                    // the handles has to be zero too for this!)
                    if (join !== 'round' && (segment._handleIn.isZero()
                            || segment._handleOut.isZero()))
                        // _addBevelJoin() handles both 'bevel' and 'miter'!
                        Path._addBevelJoin(segment, join, strokeRadius,
                               miterLimit, addToArea, true);
                } else if (cap !== 'round') {
                    // It's a cap
                    Path._addSquareCap(segment, cap, strokeRadius, addToArea,
                          true);
                }
                // See if the above produced an area to check for
                if (!area.isEmpty()) {
                    // Also use stroke check with tolerancePadding if the point
                    // is not inside the area itself, to use test caps and joins
                    // with same tolerance.
                    var loc;
                    return area.contains(point)
                        || (loc = area.getNearestLocation(point))
                            && isCloseEnough(loc.getPoint(), tolerancePadding);
                }
            }
            // Fallback scenario is a round join / cap.
            return isCloseEnough(segment._point, strokePadding);
        }

        // If we're asked to query for segments, ends or handles, do all that
        // before stroke or fill.
        if (options.ends && !options.segments && !closed) {
            if (res = checkSegmentPoints(segments[0], true)
                    || checkSegmentPoints(segments[numSegments - 1], true))
                return res;
        } else if (options.segments || options.handles) {
            for (var i = 0; i < numSegments; i++)
                if (res = checkSegmentPoints(segments[i]))
                    return res;
        }
        // If we're querying for stroke, perform that before fill
        if (strokeRadius !== null) {
            loc = this.getNearestLocation(point);
            // Note that paths need at least two segments to have an actual
            // stroke. But we still check for segments with the radius fallback
            // check if there is only one segment.
            if (loc) {
                // Now see if we're on a segment, and if so, check for its
                // stroke join / cap first. If not, do a normal radius check
                // for round strokes.
                var time = loc.getTime();
                if (time === 0 || time === 1 && numSegments > 1) {
                    if (!checkSegmentStroke(loc.getSegment()))
                        loc = null;
                } else if (!isCloseEnough(loc.getPoint(), strokePadding)) {
                    loc = null;
                }
            }
            // If we have miter joins, we may not be done yet, since they can be
            // longer than the radius. Check for each segment within reach now.
            if (!loc && join === 'miter' && numSegments > 1) {
                for (var i = 0; i < numSegments; i++) {
                    var segment = segments[i];
                    if (point.getDistance(segment._point) <= miterLimit
                            && checkSegmentStroke(segment)) {
                        loc = segment.getLocation();
                        break;
                    }
                }
            }
        }
        // Don't process loc yet, as we also need to query for stroke after fill
        // in some cases. Simply skip fill query if we already have a matching
        // stroke. If we have a loc and no stroke then it's a result for fill.
        return !loc && hitFill && this._contains(point)
                || loc && !hitStroke && !hitCurves
                    ? new HitResult('fill', this)
                    : loc
                        ? new HitResult(hitStroke ? 'stroke' : 'curve', this, {
                            location: loc,
                            // It's fine performance wise to call getPoint()
                            // again since it was already called before.
                            point: loc.getPoint()
                        })
                        : null;
    }

    // TODO: intersects(item)
    // TODO: contains(item)
}, Base.each(Curve._evaluateMethods,
    function(name) {
        // NOTE: (For easier searching): This loop produces:
        // getPointAt, getTangentAt, getNormalAt, getWeightedTangentAt,
        // getWeightedNormalAt, getCurvatureAt
        this[name + 'At'] = function(offset) {
            var loc = this.getLocationAt(offset);
            return loc && loc[name]();
        };
    },
/** @lends Path# */{
    // Explicitly deactivate the creation of beans, as we have functions here
    // that look like bean getters but actually read arguments.
    // See #getLocationOf(), #getOffsetOf(), #getLocationAt()
    beans: false,

    /**
     * {@grouptitle Positions on Paths and Curves}
     *
     * Returns the curve location of the specified point if it lies on the
     * path, `null` otherwise.
     *
     * @param {Point} point the point on the path
     * @return {CurveLocation} the curve location of the specified point
     */
    getLocationOf: function(/* point */) {
        var point = Point.read(arguments),
            curves = this.getCurves();
        for (var i = 0, l = curves.length; i < l; i++) {
            var loc = curves[i].getLocationOf(point);
            if (loc)
                return loc;
        }
        return null;
    },

    /**
     * Returns the length of the path from its beginning up to up to the
     * specified point if it lies on the path, `null` otherwise.
     *
     * @param {Point} point the point on the path
     * @return {Number} the length of the path up to the specified point
     */
    getOffsetOf: function(/* point */) {
        var loc = this.getLocationOf.apply(this, arguments);
        return loc ? loc.getOffset() : null;
    },

    /**
     * Returns the curve location of the specified offset on the path.
     *
     * @param {Number} offset the offset on the path, where `0` is at
     * the beginning of the path and {@link Path#length} at the end
     * @return {CurveLocation} the curve location at the specified offset
     */
    getLocationAt: function(offset) {
        var curves = this.getCurves(),
            length = 0;
        for (var i = 0, l = curves.length; i < l; i++) {
            var start = length,
                curve = curves[i];
            length += curve.getLength();
            if (length > offset) {
                // Found the segment within which the length lies
                return curve.getLocationAt(offset - start);
            }
        }
        // It may be that through imprecision of getLength, that the end of the
        // last curve was missed:
        if (curves.length > 0 && offset <= this.getLength())
            return new CurveLocation(curves[curves.length - 1], 1);
        return null;
    }

    /**
     * Calculates the point on the path at the given offset.
     *
     * @name Path#getPointAt
     * @function
     * @param {Number} offset the offset on the path, where `0` is at
     * the beginning of the path and {@link Path#length} at the end
     * @return {Point} the point at the given offset
     *
     * @example {@paperscript height=150}
     * // Finding the point on a path at a given offset:
     *
     * // Create an arc shaped path:
     * var path = new Path({
     *     strokeColor: 'black'
     * });
     *
     * path.add(new Point(40, 100));
     * path.arcTo(new Point(150, 100));
     *
     * // We're going to be working with a third of the length
     * // of the path as the offset:
     * var offset = path.length / 3;
     *
     * // Find the point on the path:
     * var point = path.getPointAt(offset);
     *
     * // Create a small circle shaped path at the point:
     * var circle = new Path.Circle({
     *     center: point,
     *     radius: 3,
     *     fillColor: 'red'
     * });
     *
     * @example {@paperscript height=150}
     * // Iterating over the length of a path:
     *
     * // Create an arc shaped path:
     * var path = new Path({
     *     strokeColor: 'black'
     * });
     *
     * path.add(new Point(40, 100));
     * path.arcTo(new Point(150, 100));
     *
     * var amount = 5;
     * var length = path.length;
     * for (var i = 0; i < amount + 1; i++) {
     *     var offset = i / amount * length;
     *
     *     // Find the point on the path at the given offset:
     *     var point = path.getPointAt(offset);
     *
     *     // Create a small circle shaped path at the point:
     *     var circle = new Path.Circle({
     *         center: point,
     *         radius: 3,
     *         fillColor: 'red'
     *     });
     * }
     */

    /**
     * Calculates the normalized tangent vector of the path at the given offset.
     *
     * @name Path#getTangentAt
     * @function
     * @param {Number} offset the offset on the path, where `0` is at
     * the beginning of the path and {@link Path#length} at the end
     * @return {Point} the normalized tangent vector at the given offset
     *
     * @example {@paperscript height=150}
     * // Working with the tangent vector at a given offset:
     *
     * // Create an arc shaped path:
     * var path = new Path({
     *     strokeColor: 'black'
     * });
     *
     * path.add(new Point(40, 100));
     * path.arcTo(new Point(150, 100));
     *
     * // We're going to be working with a third of the length
     * // of the path as the offset:
     * var offset = path.length / 3;
     *
     * // Find the point on the path:
     * var point = path.getPointAt(offset);
     *
     * // Find the tangent vector at the given offset
     * // and give it a length of 60:
     * var tangent = path.getTangentAt(offset) * 60;
     *
     * var line = new Path({
     *     segments: [point, point + tangent],
     *     strokeColor: 'red'
     * })
     *
     * @example {@paperscript height=200}
     * // Iterating over the length of a path:
     *
     * // Create an arc shaped path:
     * var path = new Path({
     *     strokeColor: 'black'
     * });
     *
     * path.add(new Point(40, 100));
     * path.arcTo(new Point(150, 100));
     *
     * var amount = 6;
     * var length = path.length;
     * for (var i = 0; i < amount + 1; i++) {
     *     var offset = i / amount * length;
     *
     *     // Find the point on the path at the given offset:
     *     var point = path.getPointAt(offset);
     *
     *     // Find the tangent vector on the path at the given offset
     *     // and give it a length of 60:
     *     var tangent = path.getTangentAt(offset) * 60;
     *
     *     var line = new Path({
     *         segments: [point, point + tangent],
     *         strokeColor: 'red'
     *     })
     * }
     */

    /**
     * Calculates the normal vector of the path at the given offset.
     *
     * @name Path#getNormalAt
     * @function
     * @param {Number} offset the offset on the path, where `0` is at
     * the beginning of the path and {@link Path#length} at the end
     * @return {Point} the normal vector at the given offset
     *
     * @example {@paperscript height=150}
     * // Working with the normal vector at a given offset:
     *
     * // Create an arc shaped path:
     * var path = new Path({
     *     strokeColor: 'black'
     * });
     *
     * path.add(new Point(40, 100));
     * path.arcTo(new Point(150, 100));
     *
     * // We're going to be working with a third of the length
     * // of the path as the offset:
     * var offset = path.length / 3;
     *
     * // Find the point on the path:
     * var point = path.getPointAt(offset);
     *
     * // Find the normal vector on the path at the given offset
     * // and give it a length of 30:
     * var normal = path.getNormalAt(offset) * 30;
     *
     * var line = new Path({
     *     segments: [point, point + normal],
     *     strokeColor: 'red'
     * });
     *
     * @example {@paperscript height=200}
     * // Iterating over the length of a path:
     *
     * // Create an arc shaped path:
     * var path = new Path({
     *     strokeColor: 'black'
     * });
     *
     * path.add(new Point(40, 100));
     * path.arcTo(new Point(150, 100));
     *
     * var amount = 10;
     * var length = path.length;
     * for (var i = 0; i < amount + 1; i++) {
     *     var offset = i / amount * length;
     *
     *     // Find the point on the path at the given offset:
     *     var point = path.getPointAt(offset);
     *
     *     // Find the normal vector on the path at the given offset
     *     // and give it a length of 30:
     *     var normal = path.getNormalAt(offset) * 30;
     *
     *     var line = new Path({
     *         segments: [point, point + normal],
     *         strokeColor: 'red'
     *     });
     * }
     */

    /**
     * Calculates the weighted tangent vector of the path at the given offset.
     *
     * @name Path#getWeightedTangentAt
     * @function
     * @param {Number} offset the offset on the path, where `0` is at
     * the beginning of the path and {@link Path#length} at the end
     * @return {Point} the weighted tangent vector at the given offset
     */

    /**
     * Calculates the weighted normal vector of the path at the given offset.
     *
     * @name Path#getWeightedNormalAt
     * @function
     * @param {Number} offset the offset on the path, where `0` is at
     * the beginning of the path and {@link Path#length} at the end
     * @return {Point} the weighted normal vector at the given offset
     */

    /**
     * Calculates the curvature of the path at the given offset. Curvatures
     * indicate how sharply a path changes direction. A straight line has zero
     * curvature, where as a circle has a constant curvature. The path's radius
     * at the given offset is the reciprocal value of its curvature.
     *
     * @name Path#getCurvatureAt
     * @function
     * @param {Number} offset the offset on the path, where `0` is at
     * the beginning of the path and {@link Path#length} at the end
     * @return {Number} the normal vector at the given offset
     */
<<<<<<< HEAD

    /**
     * Returns the nearest location on the path to the specified point.
     *
     * @function
     * @param {Point} point the point for which we search the nearest location
     * @return {CurveLocation} the location on the path that's the closest to
     * the specified point
     */
    getNearestLocation: function(/* point */) {
        var point = Point.read(arguments),
            curves = this.getCurves(),
            minDist = Infinity,
            minLoc = null;
        for (var i = 0, l = curves.length; i < l; i++) {
            var loc = curves[i].getNearestLocation(point);
            if (loc._distance < minDist) {
                minDist = loc._distance;
                minLoc = loc;
            }
        }
        return minLoc;
    },

    /**
     * Returns the nearest point on the path to the specified point.
     *
     * @function
     * @param {Point} point the point for which we search the nearest point
     * @return {Point} the point on the path that's the closest to the specified
     * point
     *
     * @example {@paperscript height=200}
     * var star = new Path.Star({
     *     center: view.center,
     *     points: 10,
     *     radius1: 30,
     *     radius2: 60,
     *     strokeColor: 'black'
     * });
     *
     * var circle = new Path.Circle({
     *     center: view.center,
     *     radius: 3,
     *     fillColor: 'red'
     * });
     *
     * function onMouseMove(event) {
     *     // Get the nearest point from the mouse position
     *     // to the star shaped path:
     *     var nearestPoint = star.getNearestPoint(event.point);
     *
     *     // Move the red circle to the nearest point:
     *     circle.position = nearestPoint;
     * }
     */
    getNearestPoint: function(/* point */) {
        var loc = this.getNearestLocation.apply(this, arguments);
		return loc ? loc.getPoint() : loc;
    }
=======
>>>>>>> 75c40bab
}),
new function() { // Scope for drawing

    // Note that in the code below we're often accessing _x and _y on point
    // objects that were read from segments. This is because the SegmentPoint
    // class overrides the plain x / y properties with getter / setters and
    // stores the values in these private properties internally. To avoid
    // calling of getter functions all the time we directly access these private
    // properties here. The distinction between normal Point objects and
    // SegmentPoint objects maybe seem a bit tedious but is worth the benefit in
    // performance.

    function drawHandles(ctx, segments, matrix, size) {
        var half = size / 2;

        function drawHandle(index) {
            var hX = coords[index],
                hY = coords[index + 1];
            if (pX != hX || pY != hY) {
                ctx.beginPath();
                ctx.moveTo(pX, pY);
                ctx.lineTo(hX, hY);
                ctx.stroke();
                ctx.beginPath();
                ctx.arc(hX, hY, half, 0, Math.PI * 2, true);
                ctx.fill();
            }
        }

        var coords = new Array(6);
        for (var i = 0, l = segments.length; i < l; i++) {
            var segment = segments[i];
            segment._transformCoordinates(matrix, coords);
            var state = segment._selectionState,
                pX = coords[0],
                pY = coords[1];
            if (state & /*#=*/SelectionState.HANDLE_IN)
                drawHandle(2);
            if (state & /*#=*/SelectionState.HANDLE_OUT)
                drawHandle(4);
            // Draw a rectangle at segment.point:
            ctx.fillRect(pX - half, pY - half, size, size);
            // If the point is not selected, draw a white square that is 1 px
            // smaller on all sides:
            if (!(state & /*#=*/SelectionState.POINT)) {
                var fillStyle = ctx.fillStyle;
                ctx.fillStyle = '#ffffff';
                ctx.fillRect(pX - half + 1, pY - half + 1, size - 2, size - 2);
                ctx.fillStyle = fillStyle;
            }
        }
    }

    function drawSegments(ctx, path, matrix) {
        var segments = path._segments,
            length = segments.length,
            coords = new Array(6),
            first = true,
            curX, curY,
            prevX, prevY,
            inX, inY,
            outX, outY;

        function drawSegment(segment) {
            // Optimise code when no matrix is provided by accessing segment
            // points hand handles directly, since this is the default when
            // drawing paths. Matrix is only used for drawing selections and
            // when #strokeScaling is false.
            if (matrix) {
                segment._transformCoordinates(matrix, coords);
                curX = coords[0];
                curY = coords[1];
            } else {
                var point = segment._point;
                curX = point._x;
                curY = point._y;
            }
            if (first) {
                ctx.moveTo(curX, curY);
                first = false;
            } else {
                if (matrix) {
                    inX = coords[2];
                    inY = coords[3];
                } else {
                    var handle = segment._handleIn;
                    inX = curX + handle._x;
                    inY = curY + handle._y;
                }
                if (inX === curX && inY === curY
                        && outX === prevX && outY === prevY) {
                    ctx.lineTo(curX, curY);
                } else {
                    ctx.bezierCurveTo(outX, outY, inX, inY, curX, curY);
                }
            }
            prevX = curX;
            prevY = curY;
            if (matrix) {
                outX = coords[4];
                outY = coords[5];
            } else {
                var handle = segment._handleOut;
                outX = prevX + handle._x;
                outY = prevY + handle._y;
            }
        }

        for (var i = 0; i < length; i++)
            drawSegment(segments[i]);
        // Close path by drawing first segment again
        if (path._closed && length > 0)
            drawSegment(segments[0]);
    }

    return {
        _draw: function(ctx, param, viewMatrix, strokeMatrix) {
            var dontStart = param.dontStart,
                dontPaint = param.dontFinish || param.clip,
                style = this.getStyle(),
                hasFill = style.hasFill(),
                hasStroke = style.hasStroke(),
                dashArray = style.getDashArray(),
                // dashLength is only set if we can't draw dashes natively
                dashLength = !paper.support.nativeDash && hasStroke
                        && dashArray && dashArray.length;

            if (!dontStart)
                ctx.beginPath();

            if (hasFill || hasStroke && !dashLength || dontPaint) {
                // Prepare the canvas path if we have any situation that
                // requires it to be defined.
                drawSegments(ctx, this, strokeMatrix);
                if (this._closed)
                    ctx.closePath();
            }

            function getOffset(i) {
                // Negative modulo is necessary since we're stepping back
                // in the dash sequence first.
                return dashArray[((i % dashLength) + dashLength) % dashLength];
            }

            if (!dontPaint && (hasFill || hasStroke)) {
                // If the path is part of a compound path or doesn't have a fill
                // or stroke, there is no need to continue.
                this._setStyles(ctx, param, viewMatrix);
                if (hasFill) {
                    ctx.fill(style.getFillRule());
                    // If shadowColor is defined, clear it after fill, so it
                    // won't be applied to both fill and stroke. If the path is
                    // only stroked, we don't have to clear it.
                    ctx.shadowColor = 'rgba(0,0,0,0)';
                }
                if (hasStroke) {
                    if (dashLength) {
                        // We cannot use the path created by drawSegments above
                        // Use PathIterator to draw dashed paths:
                        if (!dontStart)
                            ctx.beginPath();
                        var iterator = new PathIterator(this, 0.25, 32, false,
                                strokeMatrix),
                            length = iterator.length,
                            from = -style.getDashOffset(), to,
                            i = 0;
                        from = from % length;
                        // Step backwards in the dash sequence first until the
                        // from parameter is below 0.
                        while (from > 0) {
                            from -= getOffset(i--) + getOffset(i--);
                        }
                        while (from < length) {
                            to = from + getOffset(i++);
                            if (from > 0 || to > 0)
                                iterator.drawPart(ctx,
                                        Math.max(from, 0), Math.max(to, 0));
                            from = to + getOffset(i++);
                        }
                    }
                    ctx.stroke();
                }
            }
        },

        _drawSelected: function(ctx, matrix) {
            ctx.beginPath();
            drawSegments(ctx, this, matrix);
            // Now stroke it and draw its handles:
            ctx.stroke();
            drawHandles(ctx, this._segments, matrix, paper.settings.handleSize);
        }
    };
},
new function() { // PostScript-style drawing commands
    /**
     * Helper method that returns the current segment and checks if a moveTo()
     * command is required first.
     */
    function getCurrentSegment(that) {
        var segments = that._segments;
        if (segments.length === 0)
            throw new Error('Use a moveTo() command first');
        return segments[segments.length - 1];
    }

    return {
        // NOTE: Documentation for these methods is found in PathItem, as they
        // are considered abstract methods of PathItem and need to be defined in
        // all implementing classes.
        moveTo: function(/* point */) {
            // moveTo should only be called at the beginning of paths. But it
            // can ce called again if there is nothing drawn yet, in which case
            // the first segment gets readjusted.
            var segments = this._segments;
            if (segments.length === 1)
                this.removeSegment(0);
            // Let's not be picky about calling moveTo() when not at the
            // beginning of a path, just bail out:
            if (!segments.length)
                this._add([ new Segment(Point.read(arguments)) ]);
        },

        moveBy: function(/* point */) {
            throw new Error('moveBy() is unsupported on Path items.');
        },

        lineTo: function(/* point */) {
            // Let's not be picky about calling moveTo() first:
            this._add([ new Segment(Point.read(arguments)) ]);
        },

        cubicCurveTo: function(/* handle1, handle2, to */) {
            var handle1 = Point.read(arguments),
                handle2 = Point.read(arguments),
                to = Point.read(arguments),
                // First modify the current segment:
                current = getCurrentSegment(this);
            // Convert to relative values:
            current.setHandleOut(handle1.subtract(current._point));
            // And add the new segment, with handleIn set to c2
            this._add([ new Segment(to, handle2.subtract(to)) ]);
        },

        quadraticCurveTo: function(/* handle, to */) {
            var handle = Point.read(arguments),
                to = Point.read(arguments),
                current = getCurrentSegment(this)._point;
            // This is exact:
            // If we have the three quad points: A E D,
            // and the cubic is A B C D,
            // B = E + 1/3 (A - E)
            // C = E + 1/3 (D - E)
            this.cubicCurveTo(
                handle.add(current.subtract(handle).multiply(1 / 3)),
                handle.add(to.subtract(handle).multiply(1 / 3)),
                to
            );
        },

        curveTo: function(/* through, to, time */) {
            var through = Point.read(arguments),
                to = Point.read(arguments),
                t = Base.pick(Base.read(arguments), 0.5),
                t1 = 1 - t,
                current = getCurrentSegment(this)._point,
                // handle = (through - (1 - t)^2 * current - t^2 * to) /
                // (2 * (1 - t) * t)
                handle = through.subtract(current.multiply(t1 * t1))
                    .subtract(to.multiply(t * t)).divide(2 * t * t1);
            if (handle.isNaN())
                throw new Error(
                    'Cannot put a curve through points with parameter = ' + t);
            this.quadraticCurveTo(handle, to);
        },

        arcTo: function(/* to, clockwise | through, to
                | to, radius, rotation, clockwise, large */) {
            // Get the start point:
            var current = getCurrentSegment(this),
                from = current._point,
                to = Point.read(arguments),
                through,
                // Peek at next value to see if it's clockwise, with true as the
                // default value.
                peek = Base.peek(arguments),
                clockwise = Base.pick(peek, true),
                center, extent, vector, matrix;
            // We're handling three different approaches to drawing arcs in one
            // large function:
            if (typeof clockwise === 'boolean') {
                // #1: arcTo(to, clockwise)
                var middle = from.add(to).divide(2),
                through = middle.add(middle.subtract(from).rotate(
                        clockwise ? -90 : 90));
            } else if (Base.remain(arguments) <= 2) {
                // #2: arcTo(through, to)
                through = to;
                to = Point.read(arguments);
            } else {
                // #3: arcTo(to, radius, rotation, clockwise, large)
                // Drawing arcs in SVG style:
                var radius = Size.read(arguments),
                    isZero = Numerical.isZero;
                // If rx = 0 or ry = 0 then this arc is treated as a
                // straight line joining the endpoints.
                // NOTE: radius.isZero() would require both values to be 0.
                if (isZero(radius.width) || isZero(radius.height))
                    return this.lineTo(to);
                // See for an explanation of the following calculations:
                // http://www.w3.org/TR/SVG/implnote.html#ArcImplementationNotes
                var rotation = Base.read(arguments),
                    clockwise = !!Base.read(arguments),
                    large = !!Base.read(arguments),
                    middle = from.add(to).divide(2),
                    pt = from.subtract(middle).rotate(-rotation),
                    x = pt.x,
                    y = pt.y,
                    abs = Math.abs,
                    rx = abs(radius.width),
                    ry = abs(radius.height),
                    rxSq = rx * rx,
                    rySq = ry * ry,
                    xSq = x * x,
                    ySq = y * y;
                // "...ensure radii are large enough"
                var factor = Math.sqrt(xSq / rxSq + ySq / rySq);
                if (factor > 1) {
                    rx *= factor;
                    ry *= factor;
                    rxSq = rx * rx;
                    rySq = ry * ry;
                }
                factor = (rxSq * rySq - rxSq * ySq - rySq * xSq) /
                        (rxSq * ySq + rySq * xSq);
                if (abs(factor) < /*#=*/Numerical.EPSILON)
                    factor = 0;
                if (factor < 0)
                    throw new Error(
                            'Cannot create an arc with the given arguments');
                center = new Point(rx * y / ry, -ry * x / rx)
                        // "...where the + sign is chosen if fA != fS,
                        // and the - sign is chosen if fA = fS."
                        .multiply((large === clockwise ? -1 : 1)
                            * Math.sqrt(factor))
                        .rotate(rotation).add(middle);
                // Now create a matrix that maps the unit circle to the ellipse,
                // for easier construction below.
                matrix = new Matrix().translate(center).rotate(rotation)
                        .scale(rx, ry);
                // Transform from and to to the unit circle coordinate space
                // and calculate start vector and extend from there.
                vector = matrix._inverseTransform(from);
                extent = vector.getDirectedAngle(matrix._inverseTransform(to));
                // "...if fS = 0 and extent is > 0, then subtract 360, whereas
                // if fS = 1 and extend is < 0, then add 360."
                if (!clockwise && extent > 0)
                    extent -= 360;
                else if (clockwise && extent < 0)
                    extent += 360;
            }
            if (through) {
                // Calculate center, vector and extend for non SVG versions:
                // Construct the two perpendicular middle lines to
                // (from, through) and (through, to), and intersect them to get
                // the center.
                var l1 = new Line(from.add(through).divide(2),
                            through.subtract(from).rotate(90), true),
                    l2 = new Line(through.add(to).divide(2),
                            to.subtract(through).rotate(90), true),
                    line = new Line(from, to),
                    throughSide = line.getSide(through);
                center = l1.intersect(l2, true);
                // If the two lines are collinear, there cannot be an arc as the
                // circle is infinitely big and has no center point. If side is
                // 0, the connecting arc line of this huge circle is a line
                // between the two points, so we can use #lineTo instead.
                // Otherwise we bail out:
                if (!center) {
                    if (!throughSide)
                        return this.lineTo(to);
                    throw new Error(
                            'Cannot create an arc with the given arguments');
                }
                vector = from.subtract(center);
                extent = vector.getDirectedAngle(to.subtract(center));
                var centerSide = line.getSide(center);
                if (centerSide === 0) {
                    // If the center is lying on the line, we might have gotten
                    // the wrong sign for extent above. Use the sign of the side
                    // of the through point.
                    extent = throughSide * Math.abs(extent);
                } else if (throughSide === centerSide) {
                    // If the center is on the same side of the line (from, to)
                    // as the through point, we're extending bellow 180 degrees
                    // and need to adapt extent.
                    extent += extent < 0 ? 360 : -360;
                }
            }
            var ext = Math.abs(extent),
                count = ext >= 360 ? 4 : Math.ceil(ext / 90),
                inc = extent / count,
                half = inc * Math.PI / 360,
                z = 4 / 3 * Math.sin(half) / (1 + Math.cos(half)),
                segments = [];
            for (var i = 0; i <= count; i++) {
                // Explicitly use to point for last segment, since depending
                // on values the calculation adds imprecision:
                var pt = to,
                    out = null;
                if (i < count) {
                    out = vector.rotate(90).multiply(z);
                    if (matrix) {
                        pt = matrix._transformPoint(vector);
                        out = matrix._transformPoint(vector.add(out))
                                .subtract(pt);
                    } else {
                        pt = center.add(vector);
                    }
                }
                if (i === 0) {
                    // Modify startSegment
                    current.setHandleOut(out);
                } else {
                    // Add new Segment
                    var _in = vector.rotate(-90).multiply(z);
                    if (matrix) {
                        _in = matrix._transformPoint(vector.add(_in))
                                .subtract(pt);
                    }
                    segments.push(new Segment(pt, _in, out));
                }
                vector = vector.rotate(inc);
            }
            // Add all segments at once at the end for higher performance
            this._add(segments);
        },

        lineBy: function(/* to */) {
            var to = Point.read(arguments),
                current = getCurrentSegment(this)._point;
            this.lineTo(current.add(to));
        },

        curveBy: function(/* through, to, parameter */) {
            var through = Point.read(arguments),
                to = Point.read(arguments),
                parameter = Base.read(arguments),
                current = getCurrentSegment(this)._point;
            this.curveTo(current.add(through), current.add(to), parameter);
        },

        cubicCurveBy: function(/* handle1, handle2, to */) {
            var handle1 = Point.read(arguments),
                handle2 = Point.read(arguments),
                to = Point.read(arguments),
                current = getCurrentSegment(this)._point;
            this.cubicCurveTo(current.add(handle1), current.add(handle2),
                    current.add(to));
        },

        quadraticCurveBy: function(/* handle, to */) {
            var handle = Point.read(arguments),
                to = Point.read(arguments),
                current = getCurrentSegment(this)._point;
            this.quadraticCurveTo(current.add(handle), current.add(to));
        },

        // TODO: Implement version for: (to, radius, rotation, clockwise, large)
        arcBy: function(/* to, clockwise | through, to */) {
            var current = getCurrentSegment(this)._point,
                point = current.add(Point.read(arguments)),
                // Peek at next value to see if it's clockwise, with true as
                // default value.
                clockwise = Base.pick(Base.peek(arguments), true);
            if (typeof clockwise === 'boolean') {
                this.arcTo(point, clockwise);
            } else {
                this.arcTo(point, current.add(Point.read(arguments)));
            }
        },

        closePath: function(join) {
            this.setClosed(true);
            if (join)
                this.join();
        }
    };
}, { // A dedicated scope for the tricky bounds calculations
    // We define all the different getBounds functions as static methods on Path
    // and have #_getBounds directly access these. All static bounds functions
    // below have the same first four parameters: segments, closed, path,
    // matrix, so they can be called from #_getBounds() and also be used in
    // Curve. But not all of them use all these parameters, and some define
    // additional ones after.

    _getBounds: function(matrix, options) {
        var method = options.handle
                ? 'getHandleBounds'
                : options.stroke
                ? 'getStrokeBounds'
                : 'getBounds';
        return Path[method](this._segments, this._closed, this, matrix, options);
    },

// Mess with indentation in order to get more line-space below:
statics: {
    /**
     * Returns the bounding rectangle of the item excluding stroke width.
     *
     * @private
     */
    getBounds: function(segments, closed, path, matrix, options, strokePadding) {
        var first = segments[0];
        // If there are no segments, return "empty" rectangle, just like groups,
        // since #bounds is assumed to never return null.
        if (!first)
            return new Rectangle();
        var coords = new Array(6),
            // Make coordinates for first segment available in prevCoords.
            prevCoords = first._transformCoordinates(matrix, new Array(6)),
            min = prevCoords.slice(0, 2), // Start with values of first point
            max = min.slice(), // clone
            roots = new Array(2);

        function processSegment(segment) {
            segment._transformCoordinates(matrix, coords);
            for (var i = 0; i < 2; i++) {
                Curve._addBounds(
                    prevCoords[i], // prev.point
                    prevCoords[i + 4], // prev.handleOut
                    coords[i + 2], // segment.handleIn
                    coords[i], // segment.point,
                    i, strokePadding ? strokePadding[i] : 0, min, max, roots);
            }
            // Swap coordinate buffers.
            var tmp = prevCoords;
            prevCoords = coords;
            coords = tmp;
        }

        for (var i = 1, l = segments.length; i < l; i++)
            processSegment(segments[i]);
        if (closed)
            processSegment(first);
        return new Rectangle(min[0], min[1], max[0] - min[0], max[1] - min[1]);
    },

    /**
     * Returns the bounding rectangle of the item including stroke width.
     *
     * @private
     */
    getStrokeBounds: function(segments, closed, path, matrix, options) {
        var style = path._style,
            stroke = style.hasStroke(),
            strokeWidth = style.getStrokeWidth(),
            strokeMatrix = stroke && path._getStrokeMatrix(matrix, options),
            strokePadding = stroke && Path._getStrokePadding(strokeWidth,
                strokeMatrix),
            // Start with normal path bounds with added stroke padding. Then we
            // only need to look at each segment and handle join / cap / miter.
            bounds = Path.getBounds(segments, closed, path, matrix, options,
                strokePadding);
        if (!stroke)
            return bounds;
        var strokeRadius = strokeWidth / 2,
            join = style.getStrokeJoin(),
            cap = style.getStrokeCap(),
            miterLimit = strokeRadius * style.getMiterLimit(),
            // Create a rectangle of padding size, used for union with bounds
            // further down
            joinBounds = new Rectangle(new Size(strokePadding));

        // helper function that is passed to _addBevelJoin() and _addSquareCap()
        // to handle the point transformations. Use strokeMatrix here!
        function add(point) {
            bounds = bounds.include(strokeMatrix
                ? strokeMatrix._transformPoint(point, point) : point);
        }

        function addRound(segment) {
            var point = segment._point;
            bounds = bounds.unite(joinBounds.setCenter(matrix
                    ? matrix._transformPoint(point) : point));
        }

        function addJoin(segment, join) {
            // When both handles are set in a segment and they are collinear,
            // the join setting is ignored and round is always used.
            var handleIn = segment._handleIn,
                handleOut = segment._handleOut;
            if (join === 'round' || !handleIn.isZero() && !handleOut.isZero()
                    && handleIn.isCollinear(handleOut)) {
                addRound(segment);
            } else {
                Path._addBevelJoin(segment, join, strokeRadius, miterLimit, add);
            }
        }

        function addCap(segment, cap) {
            if (cap === 'round') {
                addRound(segment);
            } else {
                Path._addSquareCap(segment, cap, strokeRadius, add);
            }
        }

        var length = segments.length - (closed ? 0 : 1);
        for (var i = 1; i < length; i++)
            addJoin(segments[i], join);
        if (closed) {
            // Go back to the beginning
            addJoin(segments[0], join);
        } else if (length > 0) {
            // Handle caps on open paths
            addCap(segments[0], cap);
            addCap(segments[segments.length - 1], cap);
        }
        return bounds;
    },

    /**
     * Returns the horizontal and vertical padding that a transformed round
     * stroke adds to the bounding box, by calculating the dimensions of a
     * rotated ellipse.
     */
    _getStrokePadding: function(radius, matrix) {
        if (!matrix)
            return [radius, radius];
        // If a matrix is provided, we need to rotate the stroke circle
        // and calculate the bounding box of the resulting rotated elipse:
        // Get rotated hor and ver vectors, and determine rotation angle
        // and elipse values from them:
        var mx = matrix._shiftless(),
            hor = mx.transform(new Point(radius, 0)),
            ver = mx.transform(new Point(0, radius)),
            phi = hor.getAngleInRadians(),
            a = hor.getLength(),
            b = ver.getLength();
        // Formula for rotated ellipses:
        // x = cx + a*cos(t)*cos(phi) - b*sin(t)*sin(phi)
        // y = cy + b*sin(t)*cos(phi) + a*cos(t)*sin(phi)
        // Derivates (by Wolfram Alpha):
        // derivative of x = cx + a*cos(t)*cos(phi) - b*sin(t)*sin(phi)
        // dx/dt = a sin(t) cos(phi) + b cos(t) sin(phi) = 0
        // derivative of y = cy + b*sin(t)*cos(phi) + a*cos(t)*sin(phi)
        // dy/dt = b cos(t) cos(phi) - a sin(t) sin(phi) = 0
        // This can be simplified to:
        // tan(t) = -b * tan(phi) / a // x
        // tan(t) =  b * cot(phi) / a // y
        // Solving for t gives:
        // t = pi * n - arctan(b * tan(phi) / a) // x
        // t = pi * n + arctan(b * cot(phi) / a)
        //   = pi * n + arctan(b / tan(phi) / a) // y
        var sin = Math.sin(phi),
            cos = Math.cos(phi),
            tan = Math.tan(phi),
            tx = Math.atan2(b * tan, a),
            ty = Math.atan2(b, tan * a);
        // Due to symetry, we don't need to cycle through pi * n solutions:
        return [Math.abs(a * Math.cos(tx) * cos + b * Math.sin(tx) * sin),
                Math.abs(b * Math.sin(ty) * cos + a * Math.cos(ty) * sin)];
    },

    _addBevelJoin: function(segment, join, radius, miterLimit, addPoint, area) {
        // Handles both 'bevel' and 'miter' joins, as they share a lot of code.
        var curve2 = segment.getCurve(),
            curve1 = curve2.getPrevious(),
            point = curve2.getPointAtTime(0),
            normal1 = curve1.getNormalAtTime(1),
            normal2 = curve2.getNormalAtTime(0),
            step = normal1.getDirectedAngle(normal2) < 0 ? -radius : radius;
        normal1.setLength(step);
        normal2.setLength(step);
        if (area) {
            addPoint(point);
            addPoint(point.add(normal1));
        }
        if (join === 'miter') {
            // Intersect the two lines
            var corner = new Line(
                    point.add(normal1),
                    new Point(-normal1.y, normal1.x), true
                ).intersect(new Line(
                    point.add(normal2),
                    new Point(-normal2.y, normal2.x), true
                ), true);
            // See if we actually get a bevel point and if its distance is below
            // the miterLimit. If not, make a normal bevel.
            if (corner && point.getDistance(corner) <= miterLimit) {
                addPoint(corner);
                if (!area)
                    return;
            }
        }
        // Produce a normal bevel
        if (!area)
            addPoint(point.add(normal1));
        addPoint(point.add(normal2));
    },

    _addSquareCap: function(segment, cap, radius, addPoint, area) {
        // Handles both 'square' and 'butt' caps, as they share a lot of code.
        // Calculate the corner points of butt and square caps
        var point = segment._point,
            loc = segment.getLocation(),
            normal = loc.getNormal().multiply(radius); // normal is normalized
        if (area) {
            addPoint(point.subtract(normal));
            addPoint(point.add(normal));
        }
        // For square caps, we need to step away from point in the direction of
        // the tangent, which is the rotated normal.
        // Checking loc.getTime() for 0 is to see whether this is the first
        // or the last segment of the open path, in order to determine in which
        // direction to move the point.
        if (cap === 'square')
            point = point.add(normal.rotate(
                    loc.getTime() === 0 ? -90 : 90));
        addPoint(point.add(normal));
        addPoint(point.subtract(normal));
    },

    /**
     * Returns the bounding rectangle of the item including handles.
     *
     * @private
     */
    getHandleBounds: function(segments, closed, path, matrix, options) {
        var style = path._style,
            stroke = options.stroke && style.hasStroke(),
            strokePadding,
            joinPadding;
        if (stroke) {
            var strokeMatrix = path._getStrokeMatrix(matrix, options),
                strokeRadius = style.getStrokeWidth() / 2,
                joinRadius = strokeRadius;
            if (style.getStrokeJoin() === 'miter')
                joinRadius = strokeRadius * style.getMiterLimit();
            if (style.getStrokeCap() === 'square')
                joinRadius = Math.max(joinRadius, strokeRadius * Math.sqrt(2));
            strokePadding = Path._getStrokePadding(strokeRadius, strokeMatrix);
            joinPadding = Path._getStrokePadding(joinRadius, strokeMatrix);
        }
        var coords = new Array(6),
            x1 = Infinity,
            x2 = -x1,
            y1 = x1,
            y2 = x2;
        for (var i = 0, l = segments.length; i < l; i++) {
            var segment = segments[i];
            segment._transformCoordinates(matrix, coords);
            for (var j = 0; j < 6; j += 2) {
                // Use different padding for points or handles
                var padding = j === 0 ? joinPadding : strokePadding,
                    paddingX = padding ? padding[0] : 0,
                    paddingY = padding ? padding[1] : 0,
                    x = coords[j],
                    y = coords[j + 1],
                    xn = x - paddingX,
                    xx = x + paddingX,
                    yn = y - paddingY,
                    yx = y + paddingY;
                if (xn < x1) x1 = xn;
                if (xx > x2) x2 = xx;
                if (yn < y1) y1 = yn;
                if (yx > y2) y2 = yx;
            }
        }
        return new Rectangle(x1, y1, x2 - x1, y2 - y1);
    }
}});<|MERGE_RESOLUTION|>--- conflicted
+++ resolved
@@ -2018,69 +2018,6 @@
      * the beginning of the path and {@link Path#length} at the end
      * @return {Number} the normal vector at the given offset
      */
-<<<<<<< HEAD
-
-    /**
-     * Returns the nearest location on the path to the specified point.
-     *
-     * @function
-     * @param {Point} point the point for which we search the nearest location
-     * @return {CurveLocation} the location on the path that's the closest to
-     * the specified point
-     */
-    getNearestLocation: function(/* point */) {
-        var point = Point.read(arguments),
-            curves = this.getCurves(),
-            minDist = Infinity,
-            minLoc = null;
-        for (var i = 0, l = curves.length; i < l; i++) {
-            var loc = curves[i].getNearestLocation(point);
-            if (loc._distance < minDist) {
-                minDist = loc._distance;
-                minLoc = loc;
-            }
-        }
-        return minLoc;
-    },
-
-    /**
-     * Returns the nearest point on the path to the specified point.
-     *
-     * @function
-     * @param {Point} point the point for which we search the nearest point
-     * @return {Point} the point on the path that's the closest to the specified
-     * point
-     *
-     * @example {@paperscript height=200}
-     * var star = new Path.Star({
-     *     center: view.center,
-     *     points: 10,
-     *     radius1: 30,
-     *     radius2: 60,
-     *     strokeColor: 'black'
-     * });
-     *
-     * var circle = new Path.Circle({
-     *     center: view.center,
-     *     radius: 3,
-     *     fillColor: 'red'
-     * });
-     *
-     * function onMouseMove(event) {
-     *     // Get the nearest point from the mouse position
-     *     // to the star shaped path:
-     *     var nearestPoint = star.getNearestPoint(event.point);
-     *
-     *     // Move the red circle to the nearest point:
-     *     circle.position = nearestPoint;
-     * }
-     */
-    getNearestPoint: function(/* point */) {
-        var loc = this.getNearestLocation.apply(this, arguments);
-		return loc ? loc.getPoint() : loc;
-    }
-=======
->>>>>>> 75c40bab
 }),
 new function() { // Scope for drawing
 
