--- conflicted
+++ resolved
@@ -686,13 +686,8 @@
             winding: max(windingL, windingR),
             windingL: windingL,
             windingR: windingR,
-<<<<<<< HEAD
             quality: quality,
-            onContour: !windingL ^ !windingR,
             onPath: onPath
-=======
-            onPathCount: onPathCount
->>>>>>> 53560793
         };
     }
 
@@ -712,7 +707,6 @@
             totalLength += length;
             segment = segment.getNext();
         } while (segment && !segment._intersection && segment !== start);
-<<<<<<< HEAD
         // Determine winding at three points in the chain. If a winding with
         // sufficient quality is found, use it. Otherwise use the winding with
         // the best quality.
@@ -737,24 +731,6 @@
                         // curve's direction at that point. If tangent is less
                         // than 45°, cast the ray vertically, else horizontally.
                         dir = abs(curve.getTangentAtTime(t).normalize().y)
-=======
-        // Sample the point at a middle of the chain to get its winding:
-        var length = totalLength / 2;
-        for (var j = 0, l = chain.length; j < l; j++) {
-            var entry = chain[j],
-                curveLength = entry.length;
-            if (length <= curveLength) {
-                var curve = entry.curve,
-                    path = curve._path,
-                    parent = path._parent,
-                    t = curve.getTimeAt(length),
-                    pt = curve.getPointAtTime(t),
-                    // Determine the direction in which to check the winding
-                    // from the point (horizontal or vertical), based on the
-                    // curve's direction at that point. If the tangent is less
-                    // than 45°, cast the ray vertically, else horizontally.
-                    dir = abs(curve.getTangentAtTime(t).normalize().y)
->>>>>>> 53560793
                             < Math.SQRT1_2 ? 1 : 0;
                     if (parent instanceof CompoundPath)
                         path = parent;
@@ -797,7 +773,7 @@
 
         function isValid(seg) {
             var winding;
-            var res = !!(seg && !seg._visited && (!operator
+            return !!(seg && !seg._visited && (!operator
                     || operator[(winding = seg._winding).winding]
                         // Unite operations need special handling of segments
                         // with a winding contribution of two (part of both
@@ -806,8 +782,6 @@
                         && !(operator.unite && winding.winding === 2
                             // No contour if both windings are non-zero.
                             && winding.windingL && winding.windingR)));
-            console.log(seg && seg._winding);
-            return res;
         }
 
         function isStart(seg) {
