--- conflicted
+++ resolved
@@ -31,12 +31,7 @@
 	 * of {@link CurveLocation} objects. {@link CompoundPath} items are also
 	 * supported.
 	 *
-	 * @name PathItem#getIntersections(path, sorted)
-	 * @function
-	 *
-	 * @param {PathItem} path the other item to find the intersections with
-	 * @param {Boolean} [sorted=true] controls wether to sort the results by
-	 * offset
+	 * @param {PathItem} path the other item to find the intersections to.
 	 * @return {CurveLocation[]} the locations of all intersection between the
 	 * paths
 	 * @example {@paperscript}
@@ -64,7 +59,6 @@
 	 * 	}
 	 * }
 	 */
-<<<<<<< HEAD
 	getIntersections: function(path, expand) {
 		function compare(loc1, loc2) {
 			var path1 = loc1.getPath(),
@@ -77,9 +71,6 @@
 					// Sort by path id to group all locations on the same path.
 					: path1._id - path2._id;
 		}
-=======
-	getIntersections: function(path, sorted) {
->>>>>>> 5a131930
 		// First check the bounds of the two paths. If they don't intersect,
 		// we don't need to iterate through their curves.
 		if (!this.getBounds().touches(path.getBounds()))
@@ -104,7 +95,6 @@
 				Curve.getIntersections(values1, values2[j], curve1, curves2[j],
 						locations);
 		}
-<<<<<<< HEAD
 		// Remove duplicate intersections near curve endings
 		var loc, locNext;
 		// Merge intersections very close to the end of a curve to the
@@ -202,25 +192,6 @@
 							curves[j], locations);
 				}
 			}
-=======
-		if (sorted || sorted === undefined) {
-			// Now sort the results into the right sequence.
-			// TODO: Share this code with PathItem.Boolean.js, potentially by
-			// using the new BinHeap class that's in preparation.
-			locations.sort(function(loc1, loc2) {
-				var path1 = loc1.getPath(),
-					path2 = loc2.getPath();
-				return path1 === path2
-						// We can add parameter (0 <= t <= 1) to index (integer)
-						// to compare both at the same time
-						? (loc1.getIndex() + loc1.getParameter())
-							- (loc2.getIndex() + loc2.getParameter())
-						// Sort by path index to group all locations on the same
-						// path in the sequnence that they are encountered
-						// within compound paths.
-						: path1._index - path2._index;
-			});
->>>>>>> 5a131930
 		}
 		return locations;
 	},
