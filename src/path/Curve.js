--- conflicted
+++ resolved
@@ -584,7 +584,6 @@
             c = 3 * (c1 - p1),
             b = 3 * (c2 - c1) - c,
             a = p2 - p1 - c - b;
-<<<<<<< HEAD
         var roots2 = [];
         var res1 = Numerical.solveCubic(a, b, c, p1 - val, roots, min, max);
 //      var res2 = Numerical._solveCubic(a, b, c, p1 - val, roots2, min, max);
@@ -606,9 +605,6 @@
 //      }
 
         return res1; //Numerical.solveCubic(a, b, c, p1 - val, roots, min, max);
-=======
-        return Numerical.solveCubic(a, b, c, p1 - val, roots, min, max);
->>>>>>> 45c86a30
     },
 
     getParameterOf: function(v, x, y) {
@@ -1086,10 +1082,6 @@
         var q0x = v2[0], q0y = v2[1], q3x = v2[6], q3y = v2[7],
             tolerance = /*#=*/Numerical.TOLERANCE,
             hullEpsilon = 1e-9,
-<<<<<<< HEAD
-            getSignedDistance = Line.getSignedDistance,
-=======
->>>>>>> 45c86a30
             // Calculate the fat-line L for Q is the baseline l and two
             // offsets which completely encloses the curve P.
             d1 = getSignedDistance(q0x, q0y, q3x, q3y, v2[2], v2[3]) || 0,
@@ -1203,8 +1195,6 @@
     }
 
 /*#*/ if (__options.fatlineClipping) {
-<<<<<<< HEAD
-=======
     function getSignedDistance(l1x, l1y, l2x, l2y, x, y) {
         var vx = l2x - l1x,
             vy = l2y - l1y;
@@ -1216,7 +1206,6 @@
         return (y - (m * x) - b) / Math.sqrt(m * m + 1);
     }
 
->>>>>>> 45c86a30
     /**
      * Calculate the convex hull for the non-parametric bezier curve D(ti, di(t))
      * The ti is equally spaced across [0..1] — [0, 1/3, 2/3, 1] for
@@ -1237,10 +1226,6 @@
             p2 = [ 2 / 3, dq2 ],
             p3 = [ 1, dq3 ],
             // Find signed distance of p1 and p2 from line [ p0, p3 ]
-<<<<<<< HEAD
-            getSignedDistance = Line.getSignedDistance,
-=======
->>>>>>> 45c86a30
             dist1 = getSignedDistance(0, dq0, 1, dq3, 1 / 3, dq1),
             dist2 = getSignedDistance(0, dq0, 1, dq3, 2 / 3, dq2),
             flip = false,
