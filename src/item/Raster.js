/*
 * Paper.js - The Swiss Army Knife of Vector Graphics Scripting.
 * http://paperjs.org/
 *
 * Copyright (c) 2011 - 2019, Juerg Lehni & Jonathan Puckey
 * http://scratchdisk.com/ & https://puckey.studio/
 *
 * Distributed under the MIT license. See LICENSE file for details.
 *
 * All rights reserved.
 */

/**
 * @name Raster
 *
 * @class The Raster item represents an image in a Paper.js project.
 *
 * @extends Item
 */
var Raster = Item.extend(/** @lends Raster# */{
}, /** @lends Raster# */{
    _class: 'Raster',
    _applyMatrix: false,
    _canApplyMatrix: false,
    // Raster doesn't make the distinction between the different bounds,
    // so use the same name for all of them
    _boundsOptions: { stroke: false, handle: false },
    _serializeFields: {
        crossOrigin: null, // NOTE: Needs to be set before source to work!
        source: null
    },
    // Prioritize `crossOrigin` over `source`:
    _prioritize: ['crossOrigin'],
    _smoothing: true,
    // Enforce creation of beans, as bean getters have hidden parameters.
    // See  #getContext(_change) below.
    beans: true,

    // TODO: Implement type, width, height.
    // TODO: Have SymbolItem & Raster inherit from a shared class?
    /**
     * Creates a new raster item from the passed argument, and places it in the
     * active layer. `object` can either be a DOM Image, a Canvas, or a string
     * describing the URL to load the image from, or the ID of a DOM element to
     * get the image from (either a DOM Image or a Canvas).
     *
     * @param {HTMLImageElement|HTMLCanvasElement|String} [source] the source of
     *     the raster
     * @param {Point} [position] the center position at which the raster item is
     *     placed
     *
     * @example {@paperscript height=300} // Creating a raster using a url
     * var url = 'http://assets.paperjs.org/images/marilyn.jpg';
     * var raster = new Raster(url);
     *
     * // If you create a Raster using a url, you can use the onLoad
     * // handler to do something once it is loaded:
     * raster.onLoad = function() {
     *     console.log('The image has loaded.');
     * };
     *
     * @example // Creating a raster using the id of a DOM Image:
     *
     * // Create a raster using the id of the image:
     * var raster = new Raster('art');
     *
     * @example // Creating a raster using a DOM Image:
     *
     * // Find the element using its id:
     * var imageElement = document.getElementById('art');
     *
     * // Create the raster:
     * var raster = new Raster(imageElement);
     *
     * @example {@paperscript height=300}
     * var raster = new Raster({
     *     source: 'http://assets.paperjs.org/images/marilyn.jpg',
     *     position: view.center
     * });
     *
     * raster.scale(0.5);
     * raster.rotate(10);
     */
    initialize: function Raster(source, position) {
        // Support two forms of item initialization: Passing one object literal
        // describing all the different properties to be set, or an image
        // (object) and a point where it should be placed (point).
        // If _initialize can set properties through object literal, we're done.
        // Otherwise we need to check the type of object:

        // source can be an image, canvas, source URL or DOM-ID:
        var image,
            type = typeof source,
            object = type === 'string'
                ? document.getElementById(source)
                : type  === 'object'
                    ? source
                    : null;
        if (object && object !== Item.NO_INSERT) {
            // #setImage() handles both canvas and image types.
            if (object.getContent || object.naturalHeight != null) {
                image = object;
            } else if (object) {
                // See if the arguments describe the raster size:
                var size = Size.read(arguments);
                if (!size.isZero()) {
                    image = CanvasProvider.getCanvas(size);
                }
            }
        }

        if (!this._initialize(source,
                position !== undefined && Point.read(arguments))) {
            if (image) {
                this.setImage(image);
            } else {
                this.setSource(source);
            }
        }
        if (!this._size) {
            this._size = new Size();
            this._loaded = false;
        }
    },

    _equals: function(item) {
        return this.getSource() === item.getSource();
    },

    copyContent: function(source) {
        var image = source._image,
            canvas = source._canvas;
        if (image) {
            this._setImage(image);
        } else if (canvas) {
            // If the Raster contains a Canvas object, we need to create a new
            // one and draw this raster's canvas on it.
            var copyCanvas = CanvasProvider.getCanvas(source._size);
            copyCanvas.getContext('2d').drawImage(canvas, 0, 0);
            this._setImage(copyCanvas);
        }
        // TODO: Shouldn't this be copied with attributes instead of content?
        this._crossOrigin = source._crossOrigin;
    },

    /**
     * The size of the raster in pixels.
     *
     * @bean
     * @type Size
     */
    getSize: function() {
        var size = this._size;
        return new LinkedSize(size ? size.width : 0, size ? size.height : 0,
                this, 'setSize');
    },

    setSize: function(/* size */) {
        var size = Size.read(arguments);
        if (!size.equals(this._size)) { // NOTE: this._size could be null
            if (size.width > 0 && size.height > 0) {
                // Get reference to image before changing canvas.
                var element = this.getElement();
                // NOTE: Setting canvas internally sets _size.
                // NOTE: No need to release canvas because #_setImage() does so.
                this._setImage(CanvasProvider.getCanvas(size));
                // Draw element back onto new canvas.
                if (element)
                    this.getContext(true).drawImage(element, 0, 0,
                            size.width, size.height);
            } else {
                // 0-width / height dimensions do not require the creation of
                // an internal canvas. Just reflect the size for now.
                if (this._canvas)
                    CanvasProvider.release(this._canvas);
                this._size = size.clone();
            }
        }
    },

    /**
     * The width of the raster in pixels.
     *
     * @bean
     * @type Number
     */
    getWidth: function() {
        return this._size ? this._size.width : 0;
    },

    setWidth: function(width) {
        this.setSize(width, this.getHeight());
    },

    /**
     * The height of the raster in pixels.
     *
     * @bean
     * @type Number
     */
    getHeight: function() {
        return this._size ? this._size.height : 0;
    },

    setHeight: function(height) {
        this.setSize(this.getWidth(), height);
    },

    /**
     * The loading state of the raster image.
     *
     * @bean
     * @type Boolean
     */
    getLoaded: function() {
        return this._loaded;
    },

    isEmpty: function() {
        var size = this._size;
        return !size || size.width === 0 && size.height === 0;
    },

    /**
     * The resolution of the raster at its current size, in PPI (pixels per
     * inch).
     *
     * @bean
     * @type Size
     */
    getResolution: function() {
        var matrix = this._matrix,
            orig = new Point(0, 0).transform(matrix),
            u = new Point(1, 0).transform(matrix).subtract(orig),
            v = new Point(0, 1).transform(matrix).subtract(orig);
        return new Size(
            72 / u.getLength(),
            72 / v.getLength()
        );
    },

    /**
     * @private
     * @bean
     * @deprecated use {@link #resolution} instead.
     */
    getPpi: '#getResolution',

    /**
     * The HTMLImageElement or Canvas element of the raster, if one is
     * associated.
     * Note that for consistency, a {@link #onLoad} event will be triggered on
     * the raster even if the image has already finished loading before, or if
     * we are setting the raster to a canvas.
     *
     * @bean
     * @type HTMLImageElement|HTMLCanvasElement
     */
    getImage: function() {
        return this._image;
    },

    setImage: function(image) {
        var that = this;

        function emit(event) {
            var view = that.getView(),
                type = event && event.type || 'load';
            if (view && that.responds(type)) {
                paper = view._scope;
                that.emit(type, new Event(event));
            }
        }

        this._setImage(image);
        if (this._loaded) {
            // Emit load event with a delay, so behavior is the same as when
            // it's actually loaded and we give the code time to install event.
            setTimeout(emit, 0);
        } else if (image) {
            // Trigger the load event on the image once it's loaded
            DomEvent.add(image, {
                load: function(event) {
                    that._setImage(image);
                    emit(event);
                },
                error: emit
            });
        }
    },

    /**
     * Internal version of {@link #setImage(image)} that does not trigger
     * events. This is used by #setImage(), but also in other places where
     * underlying canvases are replaced, resized, etc.
     */
    _setImage: function(image) {
        if (this._canvas)
            CanvasProvider.release(this._canvas);
        // Due to similarities, we can handle both canvas and image types here.
        if (image && image.getContext) {
            // A Canvas object
            this._image = null;
            this._canvas = image;
            this._loaded = true;
        } else {
            // A Image object
            this._image = image;
            this._canvas = null;
            this._loaded = !!(image && image.src && image.complete);
        }
        // Both canvas and image have width / height attributes. Due to IE,
        // naturalWidth / Height needs to be checked for a swell, because it
        // apparently can have width / height set to 0 when the image is
        // invisible in the document.
        this._size = new Size(
                image ? image.naturalWidth || image.width : 0,
                image ? image.naturalHeight || image.height : 0);
        this._context = null;
        this._changed(/*#=*/(Change.GEOMETRY | Change.PIXELS));
    },

    /**
     * The Canvas object of the raster. If the raster was created from an image,
     * accessing its canvas causes the raster to try and create one and draw the
     * image into it. Depending on security policies, this might fail, in which
     * case `null` is returned instead.
     *
     * @bean
     * @type HTMLCanvasElement
     */
    getCanvas: function() {
        if (!this._canvas) {
            var ctx = CanvasProvider.getContext(this._size);
            // Since drawImage into canvas might fail based on security policies
            // wrap the call in try-catch and only set _canvas if we succeeded.
            try {
                if (this._image)
                    ctx.drawImage(this._image, 0, 0);
                this._canvas = ctx.canvas;
            } catch (e) {
                CanvasProvider.release(ctx);
            }
        }
        return this._canvas;
    },

    // #setCanvas() is a simple alias to #setImage()
    setCanvas: '#setImage',

    /**
     * The Canvas 2D drawing context of the raster.
     *
     * @bean
     * @type CanvasRenderingContext2D
     */
    getContext: function(_change) {
        if (!this._context)
            this._context = this.getCanvas().getContext('2d');
        // Support a hidden parameter that indicates if the context will be used
        // to change the Raster object. We can notify such changes ahead since
        // they are only used afterwards for redrawing.
        if (_change) {
            // Also set _image to null since the Raster stops representing it.
            // NOTE: This should theoretically be in our own _changed() handler
            // for ChangeFlag.PIXELS, but since it's only happening in one place
            // this is fine:
            this._image = null;
            this._changed(/*#=*/Change.PIXELS);
        }
        return this._context;
    },

    setContext: function(context) {
        this._context = context;
    },

    /**
     * The source of the raster, which can be set using a DOM Image, a Canvas,
     * a data url, a string describing the URL to load the image from, or the
     * ID of a DOM element to get the image from (either a DOM Image or a
     * Canvas). Reading this property will return the url of the source image or
     * a data-url.
     * Note that for consistency, a {@link #onLoad} event will be triggered on
     * the raster even if the image has already finished loading before.
     *
     * @bean
     * @type HTMLImageElement|HTMLCanvasElement|String
     *
     * @example {@paperscript}
     * var raster = new Raster();
     * raster.source = 'http://paperjs.org/about/paper-js.gif';
     * raster.position = view.center;
     *
     * @example {@paperscript}
     * var raster = new Raster({
     *     source: 'http://paperjs.org/about/paper-js.gif',
     *     position: view.center
     * });
     */
    getSource: function() {
        var image = this._image;
        return image && image.src || this.toDataURL();
    },

    setSource: function(src) {
        var image = new self.Image(),
            crossOrigin = this._crossOrigin;
        if (crossOrigin)
            image.crossOrigin = crossOrigin;
<<<<<<< HEAD
=======
        // We need to avoid setting image source to null, otherwise an unwanted
        // error would be thrown in node context.
>>>>>>> e817d0a4
        if (src)
            image.src = src;
        this.setImage(image);
    },

    /**
     * The crossOrigin value to be used when loading the image resource, in
     * order to support CORS. Note that this needs to be set before setting the
     * {@link #source} property in order to always work (e.g. when the image is
     * cached in the browser).
     *
     * @bean
     * @type String
     *
     * @example {@paperscript}
     * var raster = new Raster({
     *     crossOrigin: 'anonymous',
     *     source: 'http://assets.paperjs.org/images/marilyn.jpg',
     *     position: view.center
     * });
     *
     * console.log(view.element.toDataURL('image/png').substring(0, 32));
     */
    getCrossOrigin: function() {
        var image = this._image;
        return image && image.crossOrigin || this._crossOrigin || '';
    },

    setCrossOrigin: function(crossOrigin) {
        this._crossOrigin = crossOrigin;
        var image = this._image;
        if (image)
            image.crossOrigin = crossOrigin;
    },

    /**
     * Specifies if the raster should be smoothed when scaled up or if the
     * pixels should be scaled up by repeating the nearest neighboring pixels.
     *
     * @bean
     * @type Boolean
     * @default true
     *
     * @example {@paperscript}
     * var raster = new Raster({
     *     source: 'http://assets.paperjs.org/images/marilyn.jpg',
     *     smoothing: false
     * });
     * raster.scale(5);
     */
    getSmoothing: function() {
        return this._smoothing;
    },

    setSmoothing: function(smoothing) {
        this._smoothing = smoothing;
        this._changed(/*#=*/Change.ATTRIBUTE);
    },

    // DOCS: document Raster#getElement
    getElement: function() {
        // Only return the internal element if the content is actually ready.
        return this._canvas || this._loaded && this._image;
    }
}, /** @lends Raster# */{
    // Explicitly deactivate the creation of beans, as we have functions here
    // that look like bean getters but actually read arguments.
    // See #getSubCanvas(), #getSubRaster(), #getSubRaster(), #getPixel(),
    // #getImageData()
    beans: false,

    /**
     * Extracts a part of the Raster's content as a sub image, and returns it as
     * a Canvas object.
     *
     * @param {Rectangle} rect the boundaries of the sub image in pixel
     * coordinates
     *
     * @return {HTMLCanvasElement} the sub image as a Canvas object
     */
    getSubCanvas: function(/* rect */) {
        var rect = Rectangle.read(arguments),
            ctx = CanvasProvider.getContext(rect.getSize());
        ctx.drawImage(this.getCanvas(), rect.x, rect.y,
                rect.width, rect.height, 0, 0, rect.width, rect.height);
        return ctx.canvas;
    },

    /**
     * Extracts a part of the raster item's content as a new raster item, placed
     * in exactly the same place as the original content.
     *
     * @param {Rectangle} rect the boundaries of the sub raster in pixel
     * coordinates
     *
     * @return {Raster} the sub raster as a newly created raster item
     */
    getSubRaster: function(/* rect */) {
        var rect = Rectangle.read(arguments),
            raster = new Raster(Item.NO_INSERT);
        raster._setImage(this.getSubCanvas(rect));
        raster.translate(rect.getCenter().subtract(this.getSize().divide(2)));
        raster._matrix.prepend(this._matrix);
        raster.insertAbove(this);
        return raster;
    },

    /**
     * Returns a Base 64 encoded `data:` URL representation of the raster.
     *
     * @return {String}
     */
    toDataURL: function() {
        // See if the linked image is base64 encoded already, if so reuse it,
        // otherwise try using canvas.toDataURL()
        var image = this._image,
            src = image && image.src;
        if (/^data:/.test(src))
            return src;
        var canvas = this.getCanvas();
        return canvas ? canvas.toDataURL.apply(canvas, arguments) : null;
    },

    /**
     * Draws an image on the raster.
     *
     * @param {HTMLImageElement|HTMLCanvasElement} image
     * @param {Point} point the offset of the image as a point in pixel
     * coordinates
     */
    drawImage: function(image /*, point */) {
        var point = Point.read(arguments, 1);
        this.getContext(true).drawImage(image, point.x, point.y);
    },

    /**
     * Calculates the average color of the image within the given path,
     * rectangle or point. This can be used for creating raster image
     * effects.
     *
     * @param {Path|Rectangle|Point} object
     * @return {Color} the average color contained in the area covered by the
     * specified path, rectangle or point
     */
    getAverageColor: function(object) {
        var bounds, path;
        if (!object) {
            bounds = this.getBounds();
        } else if (object instanceof PathItem) {
            // TODO: What if the path is smaller than 1 px?
            // TODO: How about rounding of bounds.size?
            path = object;
            bounds = object.getBounds();
        } else if (typeof object === 'object') {
            if ('width' in object) {
                bounds = new Rectangle(object);
            } else if ('x' in object) {
                // Create a rectangle of 1px size around the specified point.
                bounds = new Rectangle(object.x - 0.5, object.y - 0.5, 1, 1);
            }
        }
        if (!bounds)
            return null;
        // Use a sample size of max 32 x 32 pixels, into which the path is
        // scaled as a clipping path, and then the actual image is drawn in and
        // sampled.
        var sampleSize = 32,
            width = Math.min(bounds.width, sampleSize),
            height = Math.min(bounds.height, sampleSize);
        // Reuse the same sample context for speed. Memory consumption is low
        // since it's only 32 x 32 pixels.
        var ctx = Raster._sampleContext;
        if (!ctx) {
            ctx = Raster._sampleContext = CanvasProvider.getContext(
                    new Size(sampleSize));
        } else {
            // Clear the sample canvas:
            ctx.clearRect(0, 0, sampleSize + 1, sampleSize + 1);
        }
        ctx.save();
        // Scale the context so that the bounds ends up at the given sample size
        var matrix = new Matrix()
                .scale(width / bounds.width, height / bounds.height)
                .translate(-bounds.x, -bounds.y);
        matrix.applyToContext(ctx);
        // If a path was passed, draw it as a clipping mask:
        // See Project#draw() for an explanation of new Base()
        if (path)
            path.draw(ctx, new Base({ clip: true, matrices: [matrix] }));
        // Now draw the image clipped into it.
        this._matrix.applyToContext(ctx);
        var element = this.getElement(),
            size = this._size;
        if (element)
            ctx.drawImage(element, -size.width / 2, -size.height / 2);
        ctx.restore();
        // Get pixel data from the context and calculate the average color value
        // from it, taking alpha into account.
        var pixels = ctx.getImageData(0.5, 0.5, Math.ceil(width),
                Math.ceil(height)).data,
            channels = [0, 0, 0],
            total = 0;
        for (var i = 0, l = pixels.length; i < l; i += 4) {
            var alpha = pixels[i + 3];
            total += alpha;
            alpha /= 255;
            channels[0] += pixels[i] * alpha;
            channels[1] += pixels[i + 1] * alpha;
            channels[2] += pixels[i + 2] * alpha;
        }
        for (var i = 0; i < 3; i++)
            channels[i] /= total;
        return total ? Color.read(channels) : null;
    },

    /**
     * {@grouptitle Pixels}
     * Gets the color of a pixel in the raster.
     *
     * @name Raster#getPixel
     * @function
     * @param {Number} x the x offset of the pixel in pixel coordinates
     * @param {Number} y the y offset of the pixel in pixel coordinates
     * @return {Color} the color of the pixel
     */
    /**
     * Gets the color of a pixel in the raster.
     *
     * @name Raster#getPixel
     * @function
     * @param {Point} point the offset of the pixel as a point in pixel coordinates
     * @return {Color} the color of the pixel
     */
    getPixel: function(/* point */) {
        var point = Point.read(arguments);
        var data = this.getContext().getImageData(point.x, point.y, 1, 1).data;
        // Alpha is separate now:
        return new Color('rgb', [data[0] / 255, data[1] / 255, data[2] / 255],
                data[3] / 255);
    },

    /**
     * Sets the color of the specified pixel to the specified color.
     *
     * @name Raster#setPixel
     * @function
     * @param {Number} x the x offset of the pixel in pixel coordinates
     * @param {Number} y the y offset of the pixel in pixel coordinates
     * @param {Color} color the color that the pixel will be set to
     */
    /**
     * Sets the color of the specified pixel to the specified color.
     *
     * @name Raster#setPixel
     * @function
     * @param {Point} point the offset of the pixel as a point in pixel coordinates
     * @param {Color} color the color that the pixel will be set to
     */
    setPixel: function(/* point, color */) {
        var point = Point.read(arguments),
            color = Color.read(arguments),
            components = color._convert('rgb'),
            alpha = color._alpha,
            ctx = this.getContext(true),
            imageData = ctx.createImageData(1, 1),
            data = imageData.data;
        data[0] = components[0] * 255;
        data[1] = components[1] * 255;
        data[2] = components[2] * 255;
        data[3] = alpha != null ? alpha * 255 : 255;
        ctx.putImageData(imageData, point.x, point.y);
    },

    /**
     * Clears the image, if it is backed by a canvas.
     */
    clear: function() {
        var size = this._size;
        this.getContext(true).clearRect(0, 0, size.width + 1, size.height + 1);
    },

    // DOCS: document Raster#createImageData
    /**
     * {@grouptitle Image Data}
     * @param {Size} size
     * @return {ImageData}
     */
    createImageData: function(/* size */) {
        var size = Size.read(arguments);
        return this.getContext().createImageData(size.width, size.height);
    },

    // DOCS: document Raster#getImageData
    /**
     * @param {Rectangle} rect
     * @return {ImageData}
     */
    getImageData: function(/* rect */) {
        var rect = Rectangle.read(arguments);
        if (rect.isEmpty())
            rect = new Rectangle(this._size);
        return this.getContext().getImageData(rect.x, rect.y,
                rect.width, rect.height);
    },

    // DOCS: document Raster#setImageData
    /**
     * @param {ImageData} data
     * @param {Point} point
     */
    setImageData: function(data /*, point */) {
        var point = Point.read(arguments, 1);
        this.getContext(true).putImageData(data, point.x, point.y);
    },

    /**
     * {@grouptitle Event Handlers}
     *
     * The event handler function to be called when the underlying image has
     * finished loading and is ready to be used. This is also triggered when
     * the image is already loaded, or when a canvas is used instead of an
     * image.
     *
     * @name Raster#onLoad
     * @property
     * @type Function
     *
     * @example
     * var url = 'http://assets.paperjs.org/images/marilyn.jpg';
     * var raster = new Raster(url);
     *
     * // If you create a Raster using a url, you can use the onLoad
     * // handler to do something once it is loaded:
     * raster.onLoad = function() {
     *     console.log('The image has finished loading.');
     * };
     *
     * // As with all events in paper.js, you can also use this notation instead
     * // to install multiple handlers:
     * raster.on('load', function() {
     *     console.log('Now the image is definitely ready.');
     * });
     */

    /**
     *
     * The event handler function to be called when there is an error loading
     * the underlying image.
     *
     * @name Raster#onError
     * @property
     * @type Function
     */

    _getBounds: function(matrix, options) {
        var rect = new Rectangle(this._size).setCenter(0, 0);
        return matrix ? matrix._transformBounds(rect) : rect;
    },

    _hitTestSelf: function(point) {
        if (this._contains(point)) {
            var that = this;
            return new HitResult('pixel', that, {
                offset: point.add(that._size.divide(2)).round(),
                // Inject as Straps.js accessor, so #toString renders well too
                color: {
                    get: function() {
                        return that.getPixel(this.offset);
                    }
                }
            });
        }
    },

    _draw: function(ctx, param, viewMatrix) {
        var element = this.getElement();
        // Only draw if image is not empty (#1320).
        if (element && element.width > 0 && element.height > 0) {
            // Handle opacity for Rasters separately from the rest, since
            // Rasters never draw a stroke. See Item#draw().
            ctx.globalAlpha = this._opacity;

            // Call _setStyles() to make sure shadow is drawn (#1437).
            this._setStyles(ctx, param, viewMatrix);

            // Set context smoothing value according to raster property.
            // There's no need to restore original value after drawing due to
            // the call to ctx.restore() in Item#draw() after this method call.
            DomElement.setPrefixed(
                ctx, 'imageSmoothingEnabled', this._smoothing
            );

            ctx.drawImage(element,
                    -this._size.width / 2, -this._size.height / 2);
        }
    },

    _canComposite: function() {
        return true;
    }
});<|MERGE_RESOLUTION|>--- conflicted
+++ resolved
@@ -408,11 +408,8 @@
             crossOrigin = this._crossOrigin;
         if (crossOrigin)
             image.crossOrigin = crossOrigin;
-<<<<<<< HEAD
-=======
         // We need to avoid setting image source to null, otherwise an unwanted
         // error would be thrown in node context.
->>>>>>> e817d0a4
         if (src)
             image.src = src;
         this.setImage(image);
