/*
 * Paper.js - The Swiss Army Knife of Vector Graphics Scripting.
 * http://paperjs.org/
 *
 * Copyright (c) 2011 - 2016, Juerg Lehni & Jonathan Puckey
 * http://scratchdisk.com/ & http://jonathanpuckey.com/
 *
 * Distributed under the MIT license. See LICENSE file for details.
 *
 * All rights reserved.
 */

/**
 * @name Item
 *
 * @class The Item type allows you to access and modify the items in
 * Paper.js projects. Its functionality is inherited by different project
 * item types such as {@link Path}, {@link CompoundPath}, {@link Group},
 * {@link Layer} and {@link Raster}. They each add a layer of functionality that
 * is unique to their type, but share the underlying properties and functions
 * that they inherit from Item.
 */
var Item = Base.extend(Emitter, /** @lends Item# */{
    statics: {
        /**
         * Override Item.extend() to merge the subclass' _serializeFields with
         * the parent class' _serializeFields.
         *
         * @private
         */
        extend: function extend(src) {
            if (src._serializeFields)
                src._serializeFields = Base.set({},
                    this.prototype._serializeFields, src._serializeFields);
            return extend.base.apply(this, arguments);
        },

        /**
         * An object constant that can be passed to Item#initialize() to avoid
         * insertion into the scene graph.
         *
         * @private
         */
        NO_INSERT: { insert: false }
    },

    _class: 'Item',
    _name: null,
    // All items apply their matrix by default.
    // Exceptions are Raster, SymbolItem, Clip and Shape.
    _applyMatrix: true,
    _canApplyMatrix: true,
    _canScaleStroke: false,
    _boundsSelected: false,
    _selectChildren: false,
    // Provide information about fields to be serialized, with their defaults
    // that can be ommited.
    _serializeFields: {
        name: null,
        applyMatrix: null,
        matrix: new Matrix(),
        pivot: null,
        locked: false,
        visible: true,
        blendMode: 'normal',
        opacity: 1,
        guide: false,
        selected: false,
        clipMask: false,
        data: {}
    }
},
new function() { // Injection scope for various item event handlers
    var handlers = ['onMouseDown', 'onMouseUp', 'onMouseDrag', 'onClick',
            'onDoubleClick', 'onMouseMove', 'onMouseEnter', 'onMouseLeave'];
    return Base.each(handlers,
        function(name) {
            this._events[name] = {
                install: function(type) {
                    this.getView()._countItemEvent(type, 1);
                },

                uninstall: function(type) {
                    this.getView()._countItemEvent(type, -1);
                }
            };
        }, {
            _events: {
                onFrame: {
                    install: function() {
                        this.getView()._animateItem(this, true);
                    },

                    uninstall: function() {
                        this.getView()._animateItem(this, false);
                    }
                },

                // Only for external sources, e.g. Raster
                onLoad: {},
                onError: {}
            },
            statics: {
                _itemHandlers: handlers
            }
        }
    );
}, /** @lends Item# */{
    initialize: function Item() {
        // Do nothing, but declare it for named constructors.
    },

    /**
     * Private helper for #initialize() that tries setting properties from the
     * passed props object, and apply the point translation to the internal
     * matrix.
     *
     * @param {Object} props the properties to be applied to the item
     * @param {Point} point the point by which to transform the internal matrix
     * @return {Boolean} {@true if the properties were successfully be applied,
     * or if none were provided}
     */
    _initialize: function(props, point) {
        // Define this Item's unique id. But allow the creation of internally
        // used paths with no ids.
        var hasProps = props && Base.isPlainObject(props),
            internal = hasProps && props.internal === true,
            matrix = this._matrix = new Matrix(),
            // Allow setting another project than the currently active one.
            project = hasProps && props.project || paper.project;
        this._id = internal ? null : UID.get();
        this._parent = this._index = null;
        // Inherit the applyMatrix setting from paper.settings.applyMatrix
        this._applyMatrix = this._canApplyMatrix && paper.settings.applyMatrix;
        // Handle matrix before everything else, to avoid issues with
        // #addChild() calling _changed() and accessing _matrix already.
        if (point)
            matrix.translate(point);
        matrix._owner = this;
        this._style = new Style(project._currentStyle, this, project);
        // Do not add to the project if it's an internal path, if props.insert
        // is false, or if the props are setting a different parent anyway.
        if (internal || hasProps && props.insert === false) {
            this._setProject(project);
        } else {
            (hasProps && props.parent || project)
                    ._insertItem(undefined, this, true, true);
        }
        // Filter out Item.NO_INSERT before _set(), for performance reasons.
        if (hasProps && props !== Item.NO_INSERT) {
            // Filter out internal, insert, parent and project properties as
            // these were handled above.
            Base.filter(this, props, {
                internal: true, insert: true, project: true, parent: true
            });
        }
        return hasProps;
    },

    _serialize: function(options, dictionary) {
        var props = {},
            that = this;

        function serialize(fields) {
            for (var key in fields) {
                var value = that[key];
                // Style#leading is a special case, as its default value is
                // dependent on the fontSize. Handle this here separately.
                if (!Base.equals(value, key === 'leading'
                        ? fields.fontSize * 1.2 : fields[key])) {
                    props[key] = Base.serialize(value, options,
                            // Do not use compact mode for data
                            key !== 'data', dictionary);
                }
            }
        }

        // Serialize fields that this Item subclass defines first
        serialize(this._serializeFields);
        // Serialize style fields, but only if they differ from defaults.
        // Do not serialize styles on Groups and Layers, since they just unify
        // their children's own styles.
        if (!(this instanceof Group))
            serialize(this._style._defaults);
        // There is no compact form for Item serialization, we always keep the
        // class.
        return [ this._class, props ];
    },

    /**
     * Private notifier that is called whenever a change occurs in this item or
     * its sub-elements, such as Segments, Curves, Styles, etc.
     *
     * @param {ChangeFlag} flags describes what exactly has changed
     */
    _changed: function(flags) {
        var symbol = this._parentSymbol,
            cacheParent = this._parent || symbol,
            project = this._project;
        if (flags & /*#=*/ChangeFlag.GEOMETRY) {
            // Clear cached bounds, position and decomposed matrix whenever
            // geometry changes.
            this._bounds = this._position = this._decomposed =
                    this._globalMatrix = undefined;
        }
        if (cacheParent
                && (flags & /*#=*/(ChangeFlag.GEOMETRY | ChangeFlag.STROKE))) {
            // Clear cached bounds of all items that this item contributes to.
            // We call this on the parent, since the information is cached on
            // the parent, see getBounds().
            Item._clearBoundsCache(cacheParent);
        }
        if (flags & /*#=*/ChangeFlag.CHILDREN) {
            // Clear cached bounds of all items that this item contributes to.
            // Here we don't call this on the parent, since adding / removing a
            // child triggers this notification on the parent.
            Item._clearBoundsCache(this);
        }
        if (project)
            project._changed(flags, this);
        // If this item is a symbol's definition, notify it of the change too
        if (symbol)
            symbol._changed(flags);
    },

    /**
     * Sets those properties of the passed object literal on this item to
     * the values defined in the object literal, if the item has property of the
     * given name (or a setter defined for it).
     *
     * @param {Object} props
     * @return {Item} the item itself
     *
     * @example {@paperscript}
     * // Setting properties through an object literal
     * var circle = new Path.Circle({
     *     center: [80, 50],
     *     radius: 35
     * });
     *
     * circle.set({
     *     strokeColor: 'red',
     *     strokeWidth: 10,
     *     fillColor: 'black',
     *     selected: true
     * });
     */
    set: function(props) {
        if (props)
            this._set(props);
        return this;
    },

    /**
     * The unique id of the item.
     *
     * @bean
     * @type Number
     */
    getId: function() {
        return this._id;
    },

    /**
     * The class name of the item as a string.
     *
     * @name Item#className
     * @type String
     * @values 'Group', 'Layer', 'Path', 'CompoundPath', 'Shape', 'Raster',
     *     'SymbolItem', 'PointText'
     */

    /**
     * The name of the item. If the item has a name, it can be accessed by name
     * through its parent's children list.
     *
     * @bean
     * @type String
     *
     * @example {@paperscript}
     * var path = new Path.Circle({
     *     center: [80, 50],
     *     radius: 35
     * });

     * // Set the name of the path:
     * path.name = 'example';
     *
     * // Create a group and add path to it as a child:
     * var group = new Group();
     * group.addChild(path);
     *
     * // The path can be accessed by name:
     * group.children['example'].fillColor = 'red';
     */
    getName: function() {
        return this._name;
    },

    setName: function(name) {
        // NOTE: Don't check if the name has changed and bail out if it has not,
        // because setName is used internally also to update internal structures
        // when an item is moved from one parent to another.

        // If the item already had a name, remove the reference to it from the
        // parent's children object:
        if (this._name)
            this._removeNamed();
        // See if the name is a simple number, which we cannot support due to
        // the named lookup on the children array.
        if (name === (+name) + '')
            throw new Error(
                    'Names consisting only of numbers are not supported.');
        var owner = this._getOwner();
        if (name && owner) {
            var children = owner._children,
                namedChildren = owner._namedChildren;
            (namedChildren[name] = namedChildren[name] || []).push(this);
            // Only set this item if there isn't one under the same name already
            if (!(name in children))
                children[name] = this;
        }
        this._name = name || undefined;
        this._changed(/*#=*/ChangeFlag.ATTRIBUTE);
    },

    /**
     * The path style of the item.
     *
     * @bean
     * @name Item#getStyle
     * @type Style
     *
     * @example {@paperscript}
     * // Applying several styles to an item in one go, by passing an object
     * // to its style property:
     * var circle = new Path.Circle({
     *     center: [80, 50],
     *     radius: 30
     * });
     * circle.style = {
     *     fillColor: 'blue',
     *     strokeColor: 'red',
     *     strokeWidth: 5
     * };
     *
     * @example {@paperscript split=true height=100}
     * // Copying the style of another item:
     * var path = new Path.Circle({
     *     center: [50, 50],
     *     radius: 30,
     *     fillColor: 'red'
     * });
     *
     * var path2 = new Path.Circle({
     *     center: new Point(180, 50),
     *     radius: 20
     * });
     *
     * // Copy the path style of path:
     * path2.style = path.style;
     *
     * @example {@paperscript}
     * // Applying the same style object to multiple items:
     * var myStyle = {
     *     fillColor: 'red',
     *     strokeColor: 'blue',
     *     strokeWidth: 4
     * };
     *
     * var path = new Path.Circle({
     *     center: [50, 50],
     *     radius: 30
     * });
     * path.style = myStyle;
     *
     * var path2 = new Path.Circle({
     *     center: new Point(150, 50),
     *     radius: 20
     * });
     * path2.style = myStyle;
     */
    getStyle: function() {
        return this._style;
    },

    setStyle: function(style) {
        // Don't access _style directly so Path#getStyle() can be overriden for
        // CompoundPaths.
        this.getStyle().set(style);
    }
}, Base.each(['locked', 'visible', 'blendMode', 'opacity', 'guide'],
    // Produce getter/setters for properties. We need setters because we want to
    // call _changed() if a property was modified.
    function(name) {
        var part = Base.capitalize(name),
            name = '_' + name;
        this['get' + part] = function() {
            return this[name];
        };
        this['set' + part] = function(value) {
            if (value != this[name]) {
                this[name] = value;
                // #locked does not change appearance, all others do:
                this._changed(name === '_locked'
                        ? /*#=*/ChangeFlag.ATTRIBUTE : /*#=*/Change.ATTRIBUTE);
            }
        };
    },
{}), /** @lends Item# */{
    // Enforce creation of beans, as bean getters have hidden parameters.
    // See #getPosition() below.
    beans: true,

    // NOTE: These properties have their getter / setters produced in the
    // injection scope above.

    /**
     * Specifies whether the item is locked.
     *
     * @name Item#locked
     * @type Boolean
     * @default false
     * @ignore
     */
    _locked: false,

    /**
     * Specifies whether the item is visible. When set to `false`, the item
     * won't be drawn.
     *
     * @name Item#visible
     * @type Boolean
     * @default true
     *
     * @example {@paperscript}
     * // Hiding an item:
     * var path = new Path.Circle({
     *     center: [50, 50],
     *     radius: 20,
     *     fillColor: 'red'
     * });
     *
     * // Hide the path:
     * path.visible = false;
     */
    _visible: true,

    /**
     * The blend mode with which the item is composited onto the canvas. Both
     * the standard canvas compositing modes, as well as the new CSS blend modes
     * are supported. If blend-modes cannot be rendered natively, they are
     * emulated. Be aware that emulation can have an impact on performance.
     *
     * @name Item#blendMode
     * @type String
     * @values 'normal', 'multiply', 'screen', 'overlay', 'soft-light', 'hard-
     *     light', 'color-dodge', 'color-burn', 'darken', 'lighten',
     *     'difference', 'exclusion', 'hue', 'saturation', 'luminosity',
     *     'color', 'add', 'subtract', 'average', 'pin-light', 'negation',
     *     'source- over', 'source-in', 'source-out', 'source-atop',
     *     'destination-over', 'destination-in', 'destination-out',
     *     'destination-atop', 'lighter', 'darker', 'copy', 'xor'
     * @default 'normal'
     *
     * @example {@paperscript}
     * // Setting an item's blend mode:
     *
     * // Create a white rectangle in the background
     * // with the same dimensions as the view:
     * var background = new Path.Rectangle(view.bounds);
     * background.fillColor = 'white';
     *
     * var circle = new Path.Circle({
     *     center: [80, 50],
     *     radius: 35,
     *     fillColor: 'red'
     * });
     *
     * var circle2 = new Path.Circle({
     *     center: new Point(120, 50),
     *     radius: 35,
     *     fillColor: 'blue'
     * });
     *
     * // Set the blend mode of circle2:
     * circle2.blendMode = 'multiply';
     */
    _blendMode: 'normal',

    /**
     * The opacity of the item as a value between `0` and `1`.
     *
     * @name Item#opacity
     * @type Number
     * @default 1
     *
     * @example {@paperscript}
     * // Making an item 50% transparent:
     * var circle = new Path.Circle({
     *     center: [80, 50],
     *     radius: 35,
     *     fillColor: 'red'
     * });
     *
     * var circle2 = new Path.Circle({
     *     center: new Point(120, 50),
     *     radius: 35,
     *     fillColor: 'blue',
     *     strokeColor: 'green',
     *     strokeWidth: 10
     * });
     *
     * // Make circle2 50% transparent:
     * circle2.opacity = 0.5;
     */
    _opacity: 1,

    // TODO: Implement guides
    /**
     * Specifies whether the item functions as a guide. When set to `true`, the
     * item will be drawn at the end as a guide.
     *
     * @name Item#guide
     * @type Boolean
     * @default true
     * @ignore
     */
    _guide: false,

    /**
     * Specifies whether the item is selected. This will also return `true` for
     * {@link Group} items if they are partially selected, e.g. groups
     * containing selected or partially selected paths.
     *
     * Paper.js draws the visual outlines of selected items on top of your
     * project. This can be useful for debugging, as it allows you to see the
     * construction of paths, position of path curves, individual segment points
     * and bounding boxes of symbol and raster items.
     *
     * @bean
     * @type Boolean
     * @default false
     * @see Project#selectedItems
     * @see Segment#selected
     * @see Curve#selected
     * @see Point#selected
     *
     * @example {@paperscript}
     * // Selecting an item:
     * var path = new Path.Circle({
     *     center: [80, 50],
     *     radius: 35
     * });
     * path.selected = true; // Select the path
     */
    isSelected: function() {
        if (this._selectChildren) {
            var children = this._children;
            for (var i = 0, l = children.length; i < l; i++)
                if (children[i].isSelected())
                    return true;
        }
        return this._selected;
    },

    setSelected: function(selected, noChildren) {
        // Don't recursively call #setSelected() if it was called with
        // noChildren set to true, see #setFullySelected().
        if (!noChildren && this._selectChildren) {
            var children = this._children;
            for (var i = 0, l = children.length; i < l; i++)
                children[i].setSelected(selected);
        }
        if ((selected = !!selected) ^ this._selected) {
            this._selected = selected;
            var project = this._project;
            if (project) {
                project._updateSelection(this);
                this._changed(/*#=*/Change.ATTRIBUTE);
            }
        }
    },

    _selected: false,

    isFullySelected: function() {
        var children = this._children;
        if (children && this._selected) {
            for (var i = 0, l = children.length; i < l; i++)
                if (!children[i].isFullySelected())
                    return false;
            return true;
        }
        // If there are no children, this is the same as #selected
        return this._selected;
    },

    setFullySelected: function(selected) {
        var children = this._children;
        if (children) {
            for (var i = 0, l = children.length; i < l; i++)
                children[i].setFullySelected(selected);
        }
        // Pass true for hidden noChildren argument
        this.setSelected(selected, true);
    },

    /**
     * Specifies whether the item defines a clip mask. This can only be set on
     * paths, compound paths, and text frame objects, and only if the item is
     * already contained within a clipping group.
     *
     * @bean
     * @type Boolean
     * @default false
     */
    isClipMask: function() {
        return this._clipMask;
    },

    setClipMask: function(clipMask) {
        // On-the-fly conversion to boolean:
        if (this._clipMask != (clipMask = !!clipMask)) {
            this._clipMask = clipMask;
            if (clipMask) {
                this.setFillColor(null);
                this.setStrokeColor(null);
            }
            this._changed(/*#=*/Change.ATTRIBUTE);
            // Tell the parent the clipping mask has changed
            if (this._parent)
                this._parent._changed(/*#=*/ChangeFlag.CLIPPING);
        }
    },

    _clipMask: false,

    // TODO: get/setIsolated (print specific feature)
    // TODO: get/setKnockout (print specific feature)
    // TODO: get/setAlphaIsShape

    /**
     * A plain javascript object which can be used to store
     * arbitrary data on the item.
     *
     * @bean
     * @type Object
     *
     * @example
     * var path = new Path();
     * path.data.remember = 'milk';
     *
     * @example
     * var path = new Path();
     * path.data.malcolm = new Point(20, 30);
     * console.log(path.data.malcolm.x); // 20
     *
     * @example
     * var path = new Path();
     * path.data = {
     *     home: 'Omicron Theta',
     *     found: 2338,
     *     pets: ['Spot']
     * };
     * console.log(path.data.pets.length); // 1
     *
     * @example
     * var path = new Path({
     *     data: {
     *         home: 'Omicron Theta',
     *         found: 2338,
     *         pets: ['Spot']
     *     }
     * });
     * console.log(path.data.pets.length); // 1
     */
    getData: function() {
        if (!this._data)
            this._data = {};
        return this._data;
    },

    setData: function(data) {
        this._data = data;
    },

    /**
     * {@grouptitle Position and Bounding Boxes}
     *
     * The item's position within the parent item's coordinate system. By
     * default, this is the {@link Rectangle#center} of the item's
     * {@link #bounds} rectangle.
     *
     * @bean
     * @type Point
     *
     * @example {@paperscript}
     * // Changing the position of a path:
     *
     * // Create a circle at position { x: 10, y: 10 }
     * var circle = new Path.Circle({
     *     center: new Point(10, 10),
     *     radius: 10,
     *     fillColor: 'red'
     * });
     *
     * // Move the circle to { x: 20, y: 20 }
     * circle.position = new Point(20, 20);
     *
     * // Move the circle 100 points to the right and 50 points down
     * circle.position += new Point(100, 50);
     *
     * @example {@paperscript split=true height=100}
     * // Changing the x coordinate of an item's position:
     *
     * // Create a circle at position { x: 20, y: 20 }
     * var circle = new Path.Circle({
     *     center: new Point(20, 20),
     *     radius: 10,
     *     fillColor: 'red'
     * });
     *
     * // Move the circle 100 points to the right
     * circle.position.x += 100;
     */
    getPosition: function(_dontLink) {
        // Cache position value.
        // Pass true for _dontLink in getCenter(), so receive back a normal point
        var position = this._position,
            ctor = _dontLink ? Point : LinkedPoint;
        // Do not cache LinkedPoints directly, since we would not be able to
        // use them to calculate the difference in #setPosition, as when it is
        // modified, it would hold new values already and only then cause the
        // calling of #setPosition.
        if (!position) {
            // If an pivot point is provided, use it to determine position
            // based on the matrix. Otherwise use the center of the bounds.
            var pivot = this._pivot;
            position = this._position = pivot
                    ? this._matrix._transformPoint(pivot)
                    : this.getBounds().getCenter(true);
        }
        return new ctor(position.x, position.y, this, 'setPosition');
    },

    setPosition: function(/* point */) {
        // Calculate the distance to the current position, by which to
        // translate the item. Pass true for _dontLink, as we do not need a
        // LinkedPoint to simply calculate this distance.
        this.translate(Point.read(arguments).subtract(this.getPosition(true)));
    },

    /**
     * The item's pivot point specified in the item coordinate system, defining
     * the point around which all transformations are hinging. This is also the
     * reference point for {@link #position}. By default, it is set to `null`,
     * meaning the {@link Rectangle#center} of the item's {@link #bounds}
     * rectangle is used as pivot.
     *
     * @bean
     * @type Point
     * @default null
     */
    getPivot: function(_dontLink) {
        var pivot = this._pivot;
        if (pivot) {
            var ctor = _dontLink ? Point : LinkedPoint;
            pivot = new ctor(pivot.x, pivot.y, this, 'setPivot');
        }
        return pivot;
    },

    setPivot: function(/* point */) {
        // Clone existing points since we're caching internally.
        this._pivot = Point.read(arguments, 0, { clone: true, readNull: true });
        // No need for _changed() since the only thing this affects is _position
        this._position = undefined;
    },

    _pivot: null,
}, Base.each({ // Produce getters for bounds properties:
        getStrokeBounds: { stroke: true },
        getHandleBounds: { handle: true },
        getInternalBounds: { internal: true }
    },
    function(options, key) {
        this[key] = function(matrix) {
            return this.getBounds(matrix, options);
        };
    },
/** @lends Item# */{
    // Enforce creation of beans, as bean getters have hidden parameters.
    // See _matrix parameter above.
    beans: true,

    getBounds: function(matrix, options) {
        var hasMatrix = options || matrix instanceof Matrix,
            opts = Base.set({}, hasMatrix ? options : matrix,
                    this._boundsOptions);
        // We can only cache the bounds if the path uses stroke-scaling, or if
        // no stroke is involved in the calculation of the bounds.
        // When strokeScaling is false, the bounds are affected by the zoom
        // level of the view, hence we can't cache.
        // TODO: Look more into handling of stroke-scaling, e.g. on groups with
        // some children that have strokeScaling, as well as SymbolItem with
        // SymbolDefinition that have strokeScaling!
        // TODO: Once that is resolved, we should be able to turn off
        // opts.stroke if a resolved item definition does not have a stroke,
        // allowing the code to share caches between #strokeBounds and #bounds.
        if (!opts.stroke || this.getStrokeScaling())
            opts.cacheItem = this;
        // If we're caching bounds, pass on this item as cacheItem, so
        // the children can setup _boundsCache structures for it.
        var bounds = this._getCachedBounds(hasMatrix && matrix, opts);
        // If we're returning '#bounds', create a LinkedRectangle that uses
        // the setBounds() setter to update the Item whenever the bounds are
        // changed:
        return arguments.length === 0
                ? new LinkedRectangle(bounds.x, bounds.y, bounds.width,
                        bounds.height, this, 'setBounds')
                : bounds;
    },

    /**
     * Protected method used in all the bounds getters. It loops through all the
     * children, gets their bounds and finds the bounds around all of them.
     * Subclasses override it to define calculations for the various required
     * bounding types.
     */
    _getBounds: function(matrix, options) {
        // NOTE: We cannot cache these results here, since we do not get
        // _changed() notifications here for changing geometry in children.
        // But cacheName is used in sub-classes such as SymbolItem and Raster.
        var children = this._children;
        // TODO: What to return if nothing is defined, e.g. empty Groups?
        // Scriptographer behaves weirdly then too.
        if (!children || children.length === 0)
            return new Rectangle();
        // Call _updateBoundsCache() even when the group only holds empty /
        // invisible items), so future changes in these items will cause right
        // handling of _boundsCache.
        Item._updateBoundsCache(this, options.cacheItem);
        var x1 = Infinity,
            x2 = -x1,
            y1 = x1,
            y2 = x2;
        for (var i = 0, l = children.length; i < l; i++) {
            var child = children[i];
            if (child._visible && !child.isEmpty()) {
                var rect = child._getCachedBounds(
                    matrix && matrix.appended(child._matrix), options);
                x1 = Math.min(rect.x, x1);
                y1 = Math.min(rect.y, y1);
                x2 = Math.max(rect.x + rect.width, x2);
                y2 = Math.max(rect.y + rect.height, y2);
            }
        }
        return isFinite(x1)
                ? new Rectangle(x1, y1, x2 - x1, y2 - y1)
                : new Rectangle();
    },

    setBounds: function(/* rect */) {
        var rect = Rectangle.read(arguments),
            bounds = this.getBounds(),
            _matrix = this._matrix,
            matrix = new Matrix(),
            center = rect.getCenter();
        // Read this from bottom to top:
        // Translate to new center:
        matrix.translate(center);
        // Scale to new Size, if size changes and avoid divisions by 0:
        if (rect.width != bounds.width || rect.height != bounds.height) {
            // If a previous transformation resulted in a non-invertible matrix,
            // Restore to the last revertible matrix stored in _backup, and get
            // the bounds again. That way, we can prevent collapsing to 0-size.
            if (!_matrix.isInvertible()) {
                _matrix.initialize(_matrix._backup
                        || new Matrix().translate(_matrix.getTranslation()));
                bounds = this.getBounds();
            }
            matrix.scale(
                    bounds.width !== 0 ? rect.width / bounds.width : 0,
                    bounds.height !== 0 ? rect.height / bounds.height : 0);
        }
        // Translate to bounds center:
        center = bounds.getCenter();
        matrix.translate(-center.x, -center.y);
        // Now execute the transformation
        this.transform(matrix);
    },

    /**
     * Private method that deals with the calling of _getBounds, recursive
     * matrix concatenation and handles all the complicated caching mechanisms.
     */
    _getCachedBounds: function(matrix, options) {
        // See if we can cache these bounds. We only cache the bounds
        // transformed with the internally stored _matrix, (the default if no
        // matrix is passed).
        matrix = matrix && matrix._orNullIfIdentity();
        // Do not transform by the internal matrix for internal, untransformed
        // bounds.
        var internal = options.internal,
            cacheItem = options.cacheItem,
            _matrix = internal ? null : this._matrix._orNullIfIdentity(),
            // Create a key for caching, reflecting all bounds options.
            cacheKey = cacheItem && (!matrix || matrix.equals(_matrix)) && [
                options.stroke ? 1 : 0,
                options.handle ? 1 : 0,
                internal ? 1 : 0
            ].join('');
        // NOTE: This needs to happen before returning cached values, since even
        // then, _boundsCache needs to be kept up-to-date.
        Item._updateBoundsCache(this._parent || this._parentSymbol, cacheItem);
        if (cacheKey && this._bounds && cacheKey in this._bounds)
            return this._bounds[cacheKey].rect.clone();
        var bounds = this._getBounds(matrix || _matrix, options);
        // If we can cache the result, update the _bounds cache structure
        // before returning
        if (cacheKey) {
            if (!this._bounds)
                this._bounds = {};
            var cached = this._bounds[cacheKey] = {
                rect: bounds.clone(),
                // Mark as internal, so Item#transform() won't transform it
                internal: options.internal
            };
        }
        return bounds;
    },

    /**
     * Returns to correct matrix to use to transform stroke related geometries
     * when calculating bounds: the item's matrix if {@link #strokeScaling} is
     * `true`, otherwise the shiftless, inverted view matrix.
     */
    _getStrokeMatrix: function(matrix, options) {
        return this.getStrokeScaling() ? matrix : (options && options.internal
                ? this : this._parent).getViewMatrix().invert()._shiftless();
    },

    statics: {
        /**
         * Set up a boundsCache structure that keeps track of items that keep
         * cached bounds that depend on this item. We store this in the parent,
         * for multiple reasons:
         * The parent receives CHILDREN change notifications for when its
         * children are added or removed and can thus clear the cache, and we
         * save a lot of memory, e.g. when grouping 100 items and asking the
         * group for its bounds. If stored on the children, we would have 100
         * times the same structure.
         */
        _updateBoundsCache: function(parent, item) {
            if (parent && item) {
                // Set-up the parent's boundsCache structure if it does not
                // exist yet and add the item to it.
                var id = item._id,
                    ref = parent._boundsCache = parent._boundsCache || {
                        // Use a hash-table for ids and an array for the list,
                        // so we can keep track of items that were added already
                        ids: {},
                        list: []
                    };
                if (!ref.ids[id]) {
                    ref.list.push(item);
                    ref.ids[id] = item;
                }
            }
        },

        /**
         * Clears cached bounds of all items that the children of this item are
         * contributing to. See _updateBoundsCache() for an explanation why this
         * information is stored on parents, not the children themselves.
         */
        _clearBoundsCache: function(item) {
            // This is defined as a static method so Symbol can used it too.
            // Clear the position as well, since it's depending on bounds.
            var cache = item._boundsCache;
            if (cache) {
                // Erase cache before looping, to prevent circular recursion.
                item._bounds = item._position = item._boundsCache = undefined;
                for (var i = 0, list = cache.list, l = list.length; i < l; i++){
                    var other = list[i];
                    if (other !== item) {
                        other._bounds = other._position = undefined;
                        // We need to recursively call _clearBoundsCache, as
                        // when the cache for the other item's children is not
                        // valid anymore, that propagates up the scene graph.
                        if (other._boundsCache)
                            Item._clearBoundsCache(other);
                    }
                }
            }
        }
    }

    /**
     * The bounding rectangle of the item excluding stroke width.
     *
     * @name Item#bounds
     * @type Rectangle
     */

    /**
     * The bounding rectangle of the item including stroke width.
     *
     * @name Item#strokeBounds
     * @type Rectangle
     */

    /**
     * The bounding rectangle of the item including handles.
     *
     * @name Item#handleBounds
     * @type Rectangle
     */

    /**
     * The rough bounding rectangle of the item that is sure to include all of
     * the drawing, including stroke width.
     *
     * @name Item#roughBounds
     * @type Rectangle
     * @ignore
     */
}), /** @lends Item# */{
    // Enforce creation of beans, as bean getters have hidden parameters.
    // See #getGlobalMatrix() below.
    beans: true,

    _decompose: function() {
        return this._decomposed || (this._decomposed = this._matrix.decompose());
    },

    /**
     * The current rotation angle of the item, as described by its
     * {@link #matrix}.
     *
     * @bean
     * @type Number
     */
    getRotation: function() {
        var decomposed = this._decompose();
        return decomposed && decomposed.rotation;
    },

    setRotation: function(rotation) {
        var current = this.getRotation();
        if (current != null && rotation != null) {
            // Preserve the cached _decomposed values over rotation, and only
            // update the rotation property on it.
            var decomposed = this._decomposed;
            this.rotate(rotation - current);
            decomposed.rotation = rotation;
            this._decomposed = decomposed;
        }
    },

    /**
     * The current scale factor of the item, as described by its
     * {@link #matrix}.
     *
     * @bean
     * @type Point
     */
    getScaling: function(_dontLink) {
        var decomposed = this._decompose(),
            scaling = decomposed && decomposed.scaling,
            ctor = _dontLink ? Point : LinkedPoint;
        return scaling && new ctor(scaling.x, scaling.y, this, 'setScaling');
    },

    setScaling: function(/* scaling */) {
        var current = this.getScaling();
        if (current) {
            // Clone existing points since we're caching internally.
            var scaling = Point.read(arguments, 0, { clone: true }),
                // See #setRotation() for preservation of _decomposed.
                decomposed = this._decomposed;
            this.scale(scaling.x / current.x, scaling.y / current.y);
            decomposed.scaling = scaling;
            this._decomposed = decomposed;
        }
    },

    /**
     * The item's transformation matrix, defining position and dimensions in
     * relation to its parent item in which it is contained.
     *
     * @bean
     * @type Matrix
     */
    getMatrix: function() {
        return this._matrix;
    },

    setMatrix: function() {
        // Use Matrix#initialize to easily copy over values.
        // NOTE: calling initialize() also calls #_changed() for us, through its
        // call to #set() / #reset(), and this also handles _applyMatrix for us.
        var matrix = this._matrix;
        matrix.initialize.apply(matrix, arguments);
    },

    /**
     * The item's global transformation matrix in relation to the global project
     * coordinate space. Note that the view's transformations resulting from
     * zooming and panning are not factored in.
     *
     * @bean
     * @type Matrix
     */
    getGlobalMatrix: function(_dontClone) {
        var matrix = this._globalMatrix,
            updateVersion = this._project._updateVersion;
        // If #_globalMatrix is out of sync, recalculate it now.
        if (matrix && matrix._updateVersion !== updateVersion)
            matrix = null;
        if (!matrix) {
            matrix = this._globalMatrix = this._matrix.clone();
            var parent = this._parent;
            if (parent)
                matrix.prepend(parent.getGlobalMatrix(true));
            matrix._updateVersion = updateVersion;
        }
        return _dontClone ? matrix : matrix.clone();
    },

    /**
     * The item's global matrix in relation to the view coordinate space. This
     * means that the view's transformations resulting from zooming and panning
     * are factored in.
     *
     * @bean
     * @type Matrix
     */
    getViewMatrix: function() {
        return this.getGlobalMatrix().prepend(this.getView()._matrix);
    },

    /**
     * Controls whether the transformations applied to the item (e.g. through
     * {@link #transform(matrix)}, {@link #rotate(angle)},
     * {@link #scale(scale)}, etc.) are stored in its {@link #matrix} property,
     * or whether they are directly applied to its contents or children (passed
     * on to the segments in {@link Path} items, the children of {@link Group}
     * items, etc.).
     *
     * @bean
     * @type Boolean
     * @default true
     */
    getApplyMatrix: function() {
        return this._applyMatrix;
    },

    setApplyMatrix: function(apply) {
        // Tell #transform() to apply the internal matrix if _applyMatrix
        // can be set to true.
        if (this._applyMatrix = this._canApplyMatrix && !!apply)
            this.transform(null, true);
    },

    /**
     * @bean
     * @deprecated use {@link #applyMatrix} instead.
     */
    getTransformContent: '#getApplyMatrix',
    setTransformContent: '#setApplyMatrix',
}, /** @lends Item# */{
    /**
     * {@grouptitle Project Hierarchy}
     * The project that this item belongs to.
     *
     * @type Project
     * @bean
     */
    getProject: function() {
        return this._project;
    },

    _setProject: function(project, installEvents) {
        if (this._project !== project) {
            // Uninstall events before switching project, then install them
            // again.
            // NOTE: _installEvents handles all children too!
            if (this._project)
                this._installEvents(false);
            this._project = project;
            var children = this._children;
            for (var i = 0, l = children && children.length; i < l; i++)
                children[i]._setProject(project);
            // We need to call _installEvents(true) again, but merge it with
            // handling of installEvents argument below.
            installEvents = true;
        }
        if (installEvents)
            this._installEvents(true);
    },

    /**
     * The view that this item belongs to.
     * @type View
     * @bean
     */
    getView: function() {
        return this._project._view;
    },

    /**
     * Overrides Emitter#_installEvents to also call _installEvents on all
     * children.
     */
    _installEvents: function _installEvents(install) {
        _installEvents.base.call(this, install);
        var children = this._children;
        for (var i = 0, l = children && children.length; i < l; i++)
            children[i]._installEvents(install);
    },

    /**
     * The layer that this item is contained within.
     *
     * @type Layer
     * @bean
     */
    getLayer: function() {
        var parent = this;
        while (parent = parent._parent) {
            if (parent instanceof Layer)
                return parent;
        }
        return null;
    },

    /**
     * The item that this item is contained within.
     *
     * @type Item
     * @bean
     *
     * @example
     * var path = new Path();
     *
     * // New items are placed in the active layer:
     * console.log(path.parent == project.activeLayer); // true
     *
     * var group = new Group();
     * group.addChild(path);
     *
     * // Now the parent of the path has become the group:
     * console.log(path.parent == group); // true
     *
     * @example // Setting the parent of the item to another item
     * var path = new Path();
     *
     * // New items are placed in the active layer:
     * console.log(path.parent == project.activeLayer); // true
     *
     * var group = new Group();
     * group.parent = path;
     *
     * // Now the parent of the path has become the group:
     * console.log(path.parent == group); // true
     *
     * // The path is now contained in the children list of group:
     * console.log(group.children[0] == path); // true
     *
     * @example // Setting the parent of an item in the constructor
     * var group = new Group();
     *
     * var path = new Path({
     *     parent: group
     * });
     *
     * // The parent of the path is the group:
     * console.log(path.parent == group); // true
     *
     * // The path is contained in the children list of group:
     * console.log(group.children[0] == path); // true
     */
    getParent: function() {
        return this._parent;
    },

    setParent: function(item) {
        return item.addChild(this);
    },

    /**
     * Private helper to return the owner, either the parent, or the project
     * for top-level layers. See Layer#_getOwner()
     */
    _getOwner: '#getParent',

    /**
     * The children items contained within this item. Items that define a
     * {@link #name} can also be accessed by name.
     *
     * <b>Please note:</b> The children array should not be modified directly
     * using array functions. To remove single items from the children list, use
     * {@link Item#remove()}, to remove all items from the children list, use
     * {@link Item#removeChildren()}. To add items to the children list, use
     * {@link Item#addChild(item)} or {@link Item#insertChild(index,item)}.
     *
     * @type Item[]
     * @bean
     *
     * @example {@paperscript}
     * // Accessing items in the children array:
     * var path = new Path.Circle({
     *     center: [80, 50],
     *     radius: 35
     * });
     *
     * // Create a group and move the path into it:
     * var group = new Group();
     * group.addChild(path);
     *
     * // Access the path through the group's children array:
     * group.children[0].fillColor = 'red';
     *
     * @example {@paperscript}
     * // Accessing children by name:
     * var path = new Path.Circle({
     *     center: [80, 50],
     *     radius: 35
     * });
     * // Set the name of the path:
     * path.name = 'example';
     *
     * // Create a group and move the path into it:
     * var group = new Group();
     * group.addChild(path);
     *
     * // The path can be accessed by name:
     * group.children['example'].fillColor = 'orange';
     *
     * @example {@paperscript}
     * // Passing an array of items to item.children:
     * var path = new Path.Circle({
     *     center: [80, 50],
     *     radius: 35
     * });
     *
     * var group = new Group();
     * group.children = [path];
     *
     * // The path is the first child of the group:
     * group.firstChild.fillColor = 'green';
     */
    getChildren: function() {
        return this._children;
    },

    setChildren: function(items, _preserve) {
        this.removeChildren();
        this.addChildren(items, _preserve);
    },

    /**
     * The first item contained within this item. This is a shortcut for
     * accessing `item.children[0]`.
     *
     * @type Item
     * @bean
     */
    getFirstChild: function() {
        return this._children && this._children[0] || null;
    },

    /**
     * The last item contained within this item.This is a shortcut for
     * accessing `item.children[item.children.length - 1]`.
     *
     * @type Item
     * @bean
     */
    getLastChild: function() {
        return this._children && this._children[this._children.length - 1]
                || null;
    },

    /**
     * The next item on the same level as this item.
     *
     * @type Item
     * @bean
     */
    getNextSibling: function() {
        var owner = this._getOwner();
        return owner && owner._children[this._index + 1] || null;
    },

    /**
     * The previous item on the same level as this item.
     *
     * @type Item
     * @bean
     */
    getPreviousSibling: function() {
        var owner = this._getOwner();
        return owner && owner._children[this._index - 1] || null;
    },

    /**
     * The index of this item within the list of its parent's children.
     *
     * @type Number
     * @bean
     */
    getIndex: function() {
        return this._index;
    },

    equals: function(item) {
        // NOTE: We do not compare name and selected state.
        // TODO: Consider not comparing locked and visible also?
        return item === this || item && this._class === item._class
                && this._style.equals(item._style)
                && this._matrix.equals(item._matrix)
                && this._locked === item._locked
                && this._visible === item._visible
                && this._blendMode === item._blendMode
                && this._opacity === item._opacity
                && this._clipMask === item._clipMask
                && this._guide === item._guide
                && this._equals(item)
                || false;
    },

    /**
     * A private helper for #equals(), to be overridden in sub-classes. When it
     * is called, item is always defined, of the same class as `this` and has
     * equal general state attributes such as matrix, style, opacity, etc.
     */
    _equals: function(item) {
        return Base.equals(this._children, item._children);
    },

    /**
     * Clones the item within the same project and places the copy above the
     * item.
     *
     * @option [insert=true] specifies whether the copy should be
     *     inserted into the scene graph. When set to `true`, it is inserted
     *     above the original
     * @option [deep=true] specifies whether the item's children should also be
     *     cloned
     *
     * @param {Object} [options={ insert: true, deep: true }]
     *
     * @return {Item} the newly cloned item
     *
     * @example {@paperscript}
     * // Cloning items:
     * var circle = new Path.Circle({
     *     center: [50, 50],
     *     radius: 10,
     *     fillColor: 'red'
     * });
     *
     * // Make 20 copies of the circle:
     * for (var i = 0; i < 20; i++) {
     *     var copy = circle.clone();
     *
     *     // Distribute the copies horizontally, so we can see them:
     *     copy.position.x += i * copy.bounds.width;
     * }
     */
    clone: function(options) {
        var copy = new this.constructor(Item.NO_INSERT),
            children = this._children,
            // Both `insert` and `deep` are true by default:
            insert = Base.pick(options ? options.insert : undefined,
                    // Also support boolean parameter for insert, default: true.
                    options === undefined || options === true),
            deep = Base.pick(options ? options.deep : undefined, true);
        // On items with children, for performance reasons due to the way that
        // styles are currently "flattened" into existing children, we need to
        // clone attributes first, then content.
        // For all other items, it's the other way around, since applying
        // attributes might have an impact on their content.
        if (children)
            copy.copyAttributes(this);
        // Only copy content if we don't have children or if we're ask to create
        // a deep clone, which is the default.
        if (!children || deep)
            copy.copyContent(this);
        if (!children)
            copy.copyAttributes(this);
        if (insert)
            copy.insertAbove(this);
        // Make sure we're not overriding the original name in the same parent
        var name = this._name,
            parent = this._parent;
        if (name && parent) {
            var children = parent._children,
                orig = name,
                i = 1;
            while (children[name])
                name = orig + ' ' + (i++);
            if (name !== orig)
                copy.setName(name);
        }
        return copy;
    },

    /**
     * Copies the content of the specified item over to this item.
     *
     * @param {Item} source the item to copy the content from
     */
    copyContent: function(source) {
        var children = source._children;
        // Clone all children and add them to the copy. tell #addChild we're
        // cloning, as needed by CompoundPath#insertChild().
        for (var i = 0, l = children && children.length; i < l; i++) {
            this.addChild(children[i].clone(false), true);
        }
    },

    /**
     * Copies all attributes of the specified item over to this item. This
     * includes its style, visibility, matrix, pivot, blend-mode, opacity,
     * selection state, data, name, etc.
     *
     * @param {Item} source the item to copy the attributes from
     * @param {Boolean} excludeMatrix whether to exclude the transformation
     * matrix when copying all attributes
     */
    copyAttributes: function(source, excludeMatrix) {
        // Copy over style
        this.setStyle(source._style);
        // Only copy over these fields if they are actually defined in 'source',
        // meaning the default value has been overwritten (default is on
        // prototype).
        var keys = ['_locked', '_visible', '_blendMode', '_opacity',
                '_clipMask', '_guide'];
        for (var i = 0, l = keys.length; i < l; i++) {
            var key = keys[i];
            if (source.hasOwnProperty(key))
                this[key] = source[key];
        }
        // Use Matrix#initialize to easily copy over values.
        if (!excludeMatrix)
            this._matrix.initialize(source._matrix);
        // We can't just set _applyMatrix as many item types won't allow it,
        // e.g. creating a Shape in Path#toShape().
        // Using the setter instead takes care of it.
        // NOTE: This will also bake in the matrix that we just initialized,
        // in case #applyMatrix is true.
        this.setApplyMatrix(source._applyMatrix);
        this.setPivot(source._pivot);
        // Copy over the selection state, use setSelected so the item
        // is also added to Project#selectedItems if it is selected.
        this.setSelected(source._selected);
        // Copy over data and name as well.
        var data = source._data,
            name = source._name;
        this._data = data ? Base.clone(data) : null;
        if (name)
            this.setName(name);
    },

    /**
     * Rasterizes the item into a newly created Raster object. The item itself
     * is not removed after rasterization.
     *
     * @param {Number} [resolution=view.resolution] the resolution of the raster
     *     in pixels per inch (DPI). If not specified, the value of
     *     `view.resolution` is used.
     * @param {Boolean} [insert=true] specifies whether the raster should be
     *     inserted into the scene graph. When set to `true`, it is inserted
     *     above the original
     * @return {Raster} the newly created raster item
     *
     * @example {@paperscript}
     * // Rasterizing an item:
     * var circle = new Path.Circle({
     *     center: [50, 50],
     *     radius: 5,
     *     fillColor: 'red'
     * });
     *
     * // Create a rasterized version of the path:
     * var raster = circle.rasterize();
     *
     * // Move it 100pt to the right:
     * raster.position.x += 100;
     *
     * // Scale the path and the raster by 300%, so we can compare them:
     * circle.scale(5);
     * raster.scale(5);
     */
    rasterize: function(resolution, insert) {
        // TODO: Switch to options object for more descriptive call signature.
        var bounds = this.getStrokeBounds(),
            scale = (resolution || this.getView().getResolution()) / 72,
            // Floor top-left corner and ceil bottom-right corner, to never
            // blur or cut pixels.
            topLeft = bounds.getTopLeft().floor(),
            bottomRight = bounds.getBottomRight().ceil(),
            size = new Size(bottomRight.subtract(topLeft)),
            raster = new Raster(Item.NO_INSERT);
        if (!size.isZero()) {
            var canvas = CanvasProvider.getCanvas(size.multiply(scale)),
                ctx = canvas.getContext('2d'),
                matrix = new Matrix().scale(scale).translate(topLeft.negate());
            ctx.save();
            matrix.applyToContext(ctx);
            // See Project#draw() for an explanation of new Base()
            this.draw(ctx, new Base({ matrices: [matrix] }));
            ctx.restore();
            // NOTE: We don't need to release the canvas since it belongs to the
            // raster now!
            raster.setCanvas(canvas);
        }
        raster.transform(new Matrix().translate(topLeft.add(size.divide(2)))
                // Take resolution into account and scale back to original size.
                .scale(1 / scale));
        if (insert === undefined || insert)
            raster.insertAbove(this);
        return raster;
    },

    /**
     * {@grouptitle Geometric Tests}
     *
     * Checks whether the item's geometry contains the given point.
     *
     * @example {@paperscript} // Click within and outside the star below
     * // Create a star shaped path:
     * var path = new Path.Star({
     *     center: [50, 50],
     *     points: 12,
     *     radius1: 20,
     *     radius2: 40,
     *     fillColor: 'black'
     * });
     *
     * // Whenever the user presses the mouse:
     * function onMouseDown(event) {
     *     // If the position of the mouse is within the path,
     *     // set its fill color to red, otherwise set it to
     *     // black:
     *     if (path.contains(event.point)) {
     *         path.fillColor = 'red';
     *     } else {
     *         path.fillColor = 'black';
     *     }
     * }
     *
     * @param {Point} point the point to check for
     */
    contains: function(/* point */) {
        // See CompoundPath#_contains() for the reason for !!
        return !!this._contains(
                this._matrix._inverseTransform(Point.read(arguments)));
    },

    _contains: function(point) {
        var children = this._children;
        if (children) {
            for (var i = children.length - 1; i >= 0; i--) {
                if (children[i].contains(point))
                    return true;
            }
            return false;
        }
        // We only implement it here for items with rectangular content,
        // for anything else we need to override #contains()
        return point.isInside(this.getInternalBounds());
    },

    // DOCS:
    // TEST:
    /**
     * @param {Rectangle} rect the rectangle to check against
     * @return {Boolean}
     */
    isInside: function(/* rect */) {
        return Rectangle.read(arguments).contains(this.getBounds());
    },

    // Internal helper function, used at the moment for intersects check only.
    // TODO: Move #getIntersections() to Item, make it handle all type of items
    // through _asPathItem(), and support Group items as well, taking nested
    // matrices into account properly!
    _asPathItem: function() {
        // Creates a temporary rectangular path item with this item's bounds.
        return new Path.Rectangle({
            rectangle: this.getInternalBounds(),
            matrix: this._matrix,
            insert: false,
        });
    },

    // DOCS:
    // TEST:
    /**
     * @param {Item} item the item to check against
     * @return {Boolean}
     */
    intersects: function(item, _matrix) {
        if (!(item instanceof Item))
            return false;
        // Tell getIntersections() to return as soon as some intersections are
        // found, because all we care for here is there are some or none:
        return this._asPathItem().getIntersections(item._asPathItem(), null,
                _matrix, true).length > 0;
    }
},
new function() { // Injection scope for hit-test functions shared with project
    function hitTest(/* point, options */) {
        return this._hitTest(
                Point.read(arguments),
                HitResult.getOptions(arguments));
    }

    function hitTestAll(/* point, options */) {
        var point = Point.read(arguments),
            options = HitResult.getOptions(arguments),
            callback = options.match,
            results = [];
        options = Base.set({}, options, {
            match: function(hit) {
                if (!callback || callback(hit))
                    results.push(hit);
            }
        });
        this._hitTest(point, options);
        return results;
    }

    function hitTestChildren(point, options, viewMatrix, _exclude) {
        // NOTE: _exclude is only used in Group#_hitTestChildren()
        var children = this._children;
        if (children) {
            // Loop backwards, so items that get drawn last are tested first.
            for (var i = children.length - 1; i >= 0; i--) {
                var child = children[i];
                var res = child !== _exclude && child._hitTest(point, options,
                        viewMatrix);
                if (res)
                    return res;
            }
        }
        return null;
    }

    Project.inject({
        hitTest: hitTest,
        hitTestAll: hitTestAll,
        _hitTest: hitTestChildren
    });

    return {
        // NOTE: Documentation is in the scope that follows.
        hitTest: hitTest,
        hitTestAll: hitTestAll,
        _hitTestChildren: hitTestChildren,
    };
}, /** @lends Item# */{
    /**
     * {@grouptitle Hit-testing, Fetching and Matching Items}
     *
     * Performs a hit-test on the item and its children (if it is a {@link
     * Group} or {@link Layer}) at the location of the specified point,
     * returning the first found hit.
     *
     * The options object allows you to control the specifics of the hit-
     * test and may contain a combination of the following values:
     *
     * @name Item#hitTest
     * @function
     *
     * @option [options.tolerance={@link PaperScope#settings}.hitTolerance]
     *     {Number} the tolerance of the hit-test
     * @option options.class {Function} only hit-test again a certain item
     *     class and its sub-classes: {@values Group, Layer, Path,
     *     CompoundPath, Shape, Raster, SymbolItem, PointText, ...}
     * @option options.match {Function} a match function to be called for each
     *     found hit result: Return `true` to return the result, `false` to keep
     *     searching
     * @option [options.fill=true] {Boolean} hit-test the fill of items
     * @option [options.stroke=true] {Boolean} hit-test the stroke of path
     *     items, taking into account the setting of stroke color and width
     * @option [options.segments=true] {Boolean} hit-test for {@link
     *     Segment#point} of {@link Path} items
     * @option options.curves {Boolean} hit-test the curves of path items,
     *     without taking the stroke color or width into account
     * @option options.handles {Boolean} hit-test for the handles ({@link
     *     Segment#handleIn} / {@link Segment#handleOut}) of path segments.
     * @option options.ends {Boolean} only hit-test for the first or last
     *     segment points of open path items
     * @option options.bounds {Boolean} hit-test the corners and side-centers of
     *     the bounding rectangle of items ({@link Item#bounds})
     * @option options.center {Boolean} hit-test the {@link Rectangle#center} of
     *     the bounding rectangle of items ({@link Item#bounds})
     * @option options.guides {Boolean} hit-test items that have {@link
     *     Item#guide} set to `true`
     * @option options.selected {Boolean} only hit selected items
     *
     * @param {Point} point the point where the hit-test should be performed
     * @param {Object} [options={ fill: true, stroke: true, segments: true,
     *     tolerance: settings.hitTolerance }]
     * @return {HitResult} a hit result object describing what exactly was hit
     *     or `null` if nothing was hit
     */

    /**
     * Performs a hit-test on the item and its children (if it is a {@link
     * Group} or {@link Layer}) at the location of the specified point,
     * returning all found hits.
     *
     * The options object allows you to control the specifics of the hit-
     * test. See {@link #hitTest(point[, options])} for a list of all options.
     *
     * @name Item#hitTestAll
     * @function
     * @param {Point} point the point where the hit-test should be performed
     * @param {Object} [options={ fill: true, stroke: true, segments: true,
     *     tolerance: settings.hitTolerance }]
     * @return {HitResult[]} hit result objects for all hits, describing what
     *     exactly was hit or `null` if nothing was hit
     * @see #hitTest(point[, options]);
     */

    _hitTest: function(point, options, parentViewMatrix) {
        if (this._locked || !this._visible || this._guide && !options.guides
                || this.isEmpty()) {
            return null;
        }

        // Check if the point is withing roughBounds + tolerance, but only if
        // this item does not have children, since we'd have to travel up the
        // chain already to determine the rough bounds.
        var matrix = this._matrix,
            // Keep the accumulated matrices up to this item in options, so we
            // can keep calculating the correct _tolerancePadding values.
            viewMatrix = parentViewMatrix
                    ? parentViewMatrix.appended(matrix)
                    // If this is the first one in the recursion, factor in the
                    // zoom of the view and the globalMatrix of the item.
                    : this.getGlobalMatrix().prepend(this.getView()._matrix),
            strokeMatrix = viewMatrix.inverted(),
            // Calculate the transformed padding as 2D size that describes the
            // transformed tolerance circle / ellipse. Make sure it's never 0
            // since we're using it for division.
            tolerance = Math.max(options.tolerance, /*#=*/Numerical.TOLERANCE),
            tolerancePadding = options._tolerancePadding = new Size(
                    Path._getStrokePadding(tolerance, strokeMatrix));
        // Transform point to local coordinates.
        point = matrix._inverseTransform(point);
        // If the matrix is non-reversible, point will now be `null`:
        if (!point || !this._children &&
            !this.getBounds({ internal: true, stroke: true, handle: true })
                .expand(tolerancePadding.multiply(2))._containsPoint(point)) {
            return null;
        }

        // See if we should check self (own content), by filtering for type,
        // guides and selected items if that's required.
        var checkSelf = !(options.guides && !this._guide
                || options.selected && !this._selected
                // Support legacy Item#type property to match hyphenated
                // class-names.
                || options.type && options.type !== Base.hyphenate(this._class)
                || options.class && !(this instanceof options.class)),
            callback = options.match,
            that = this,
            res;

        function match(hit) {
            return !callback || hit && callback(hit) ? hit : null;
        }

        function checkBounds(type, part) {
            var pt = bounds['get' + part]();
            // Since there are transformations, we cannot simply use a numerical
            // tolerance value. Instead, we divide by a padding size, see above.
            if (point.subtract(pt).divide(tolerancePadding).length <= 1) {
                return new HitResult(type, that,
                        { name: Base.hyphenate(part), point: pt });
            }
        }

        // Ignore top level layers by checking for _parent:
        if (checkSelf && (options.center || options.bounds) && this._parent) {
            // Don't get the transformed bounds, check against transformed
            // points instead
            var bounds = this.getInternalBounds();
            if (options.center) {
                res = checkBounds('center', 'Center');
            }
            if (!res && options.bounds) {
                // TODO: Move these into a private scope
                var points = [
                    'TopLeft', 'TopRight', 'BottomLeft', 'BottomRight',
                    'LeftCenter', 'TopCenter', 'RightCenter', 'BottomCenter'
                ];
                for (var i = 0; i < 8 && !res; i++) {
                    res = checkBounds('bounds', points[i]);
                }
            }
            res = match(res);
        }

        if (!res) {
            res = this._hitTestChildren(point, options, viewMatrix)
                // NOTE: We don't call callback on _hitTestChildren()
                // because that's already called internally.
                || checkSelf
                    && match(this._hitTestSelf(point, options, viewMatrix,
                        strokeMatrix))
                || null;
        }
        // Transform the point back to the outer coordinate system.
        if (res && res.point) {
            res.point = matrix.transform(res.point);
        }
        return res;
    },

    _hitTestSelf: function(point, options) {
        // The default implementation honly handles 'fill' through #_contains()
        if (options.fill && this.hasFill() && this._contains(point))
            return new HitResult('fill', this);
    },

    /**
     * Checks whether the item matches the criteria described by the given
     * object, by iterating over all of its properties and matching against
     * their values through {@link #matches(name, compare)}.
     *
     * See {@link Project#getItems(options)} for a selection of illustrated
     * examples.
     *
     * @name Item#matches
     * @function
     *
     * @param {Object|Function} options the criteria to match against
     * @return {Boolean} {@true if the item matches all the criteria}
     * @see #getItems(options)
     */
    /**
     * Checks whether the item matches the given criteria. Extended matching is
     * possible by providing a compare function or a regular expression.
     * Matching points, colors only work as a comparison of the full object, not
     * partial matching (e.g. only providing the x-coordinate to match all
     * points with that x-value). Partial matching does work for
     * {@link Item#data}.
     *
     * See {@link Project#getItems(options)} for a selection of illustrated
     * examples.
     *
     * @name Item#matches
     * @function
     *
     * @param {String} name the name of the state to match against
     * @param {Object} compare the value, function or regular expression to
     * compare against
     * @return {Boolean} {@true if the item matches the state}
     * @see #getItems(options)
     */
    matches: function(name, compare) {
        // matchObject() is used to match against objects in a nested manner.
        // This is useful for matching against Item#data.
        function matchObject(obj1, obj2) {
            for (var i in obj1) {
                if (obj1.hasOwnProperty(i)) {
                    var val1 = obj1[i],
                        val2 = obj2[i];
                    if (Base.isPlainObject(val1) && Base.isPlainObject(val2)) {
                        if (!matchObject(val1, val2))
                            return false;
                    } else if (!Base.equals(val1, val2)) {
                        return false;
                    }
                }
            }
            return true;
        }
        var type = typeof name;
        if (type === 'object') {
            // `name` is the match object, not a string
            for (var key in name) {
                if (name.hasOwnProperty(key) && !this.matches(key, name[key]))
                    return false;
            }
            return true;
        } else if (type === 'function') {
            return name(this);
        } else if (name === 'match') {
            return compare(this);
        } else {
            var value = /^(empty|editable)$/.test(name)
                    // Handle boolean test functions separately, by calling them
                    // to get the value.
                    ? this['is' + Base.capitalize(name)]()
                    // Support legacy Item#type property to match hyphenated
                    // class-names.
                    // TODO: Remove after December 2016.
                    : name === 'type'
                        ? Base.hyphenate(this._class)
                        : this[name];
            if (name === 'class') {
                if (typeof compare === 'function')
                    return this instanceof compare;
                // Compare further with the _class property value instead.
                value = this._class;
            }
            if (typeof compare === 'function') {
                return !!compare(value);
            } else if (compare) {
                if (compare.test) { // RegExp-ish
                    return compare.test(value);
                } else if (Base.isPlainObject(compare)) {
                    return matchObject(compare, value);
                }
            }
            return Base.equals(value, compare);
        }
    },

    /**
     * Fetch the descendants (children or children of children) of this item
     * that match the properties in the specified object. Extended matching is
     * possible by providing a compare function or regular expression. Matching
     * points, colors only work as a comparison of the full object, not partial
     * matching (e.g. only providing the x- coordinate to match all points with
     * that x-value). Partial matching does work for {@link Item#data}.
     *
     * Matching items against a rectangular area is also possible, by setting
     * either `options.inside` or `options.overlapping` to a rectangle describing
     * the area in which the items either have to be fully or partly contained.
     *
     * See {@link Project#getItems(options)} for a selection of illustrated
     * examples.
     *
     * @option [options.recursive=true] {Boolean} whether to loop recursively
     *     through all children, or stop at the current level
     * @option options.match {Function} a match function to be called for each
     *     item, allowing the definition of more flexible item checks that are
     *     not bound to properties. If no other match properties are defined,
     *     this function can also be passed instead of the `options` object
     * @option options.class {Function} the constructor function of the item type
     *     to match against
     * @option options.inside {Rectangle} the rectangle in which the items need to
     *     be fully contained
     * @option options.overlapping {Rectangle} the rectangle with which the items
     *     need to at least partly overlap
     *
     * @param {Object|Function} options the criteria to match against
     * @return {Item[]} the list of matching descendant items
     * @see #matches(options)
     */
    getItems: function(options) {
        return Item._getItems(this, options, this._matrix);
    },

    /**
     * Fetch the first descendant (child or child of child) of this item
     * that matches the properties in the specified object.
     * Extended matching is possible by providing a compare function or
     * regular expression. Matching points, colors only work as a comparison
     * of the full object, not partial matching (e.g. only providing the x-
     * coordinate to match all points with that x-value). Partial matching
     * does work for {@link Item#data}.
     * See {@link Project#getItems(match)} for a selection of illustrated
     * examples.
     *
     * @param {Object|Function} match the criteria to match against
     * @return {Item} the first descendant item matching the given criteria
     * @see #getItems(match)
     */
    getItem: function(options) {
        return Item._getItems(this, options, this._matrix, null, true)[0]
                || null;
    },

    statics: {
        // NOTE: We pass children instead of item as first argument so the
        // method can be used for Project#layers as well in Project.
        _getItems: function _getItems(item, options, matrix, param, firstOnly) {
            if (!param) {
                // Set up a couple of "side-car" values for the recursive calls
                // of _getItems below, mainly related to the handling of
                // inside / overlapping:
                var obj = typeof options === 'object' && options,
                    overlapping = obj && obj.overlapping,
                    inside = obj && obj.inside,
                    // If overlapping is set, we also perform the inside check:
                    bounds = overlapping || inside,
                    rect = bounds && Rectangle.read([bounds]);
                param = {
                    items: [], // The list to contain the results.
                    recursive: obj && obj.recursive !== false,
                    inside: !!inside,
                    overlapping: !!overlapping,
                    rect: rect,
                    path: overlapping && new Path.Rectangle({
                        rectangle: rect,
                        insert: false
                    })
                };
                if (obj) {
                    // Create a copy of the options object that doesn't contain
                    // these special properties:
                    options = Base.filter({}, options, {
                        recursive: true, inside: true, overlapping: true
                    });
                }
            }
            var children = item._children,
                items = param.items,
                rect = param.rect;
            matrix = rect && (matrix || new Matrix());
            for (var i = 0, l = children && children.length; i < l; i++) {
                var child = children[i],
                    childMatrix = matrix && matrix.appended(child._matrix),
                    add = true;
                if (rect) {
                    var bounds = child.getBounds(childMatrix);
                    // Regardless of the setting of inside / overlapping, if the
                    // bounds don't even intersect, we can skip this child.
                    if (!rect.intersects(bounds))
                        continue;
                    if (!(rect.contains(bounds)
                            // First check the bounds, if the rect is fully
                            // contained, we are always overlapping, and don't
                            // need to perform further checks, otherwise perform
                            // a proper #intersects() check:
                            || param.overlapping && (bounds.contains(rect)
                                || param.path.intersects(child, childMatrix))))
                        add = false;
                }
                if (add && child.matches(options)) {
                    items.push(child);
                    if (firstOnly)
                        break;
                }
                if (param.recursive !== false) {
                    _getItems(child, options, childMatrix, param, firstOnly);
                }
                if (firstOnly && items.length > 0)
                    break;
            }
            return items;
        }
    }
}, /** @lends Item# */{
    /**
     * {@grouptitle Importing / Exporting JSON and SVG}
     *
     * Exports (serializes) the item with its content and child items to a JSON
     * data string.
     *
     * @name Item#exportJSON
     * @function
     *
     * @option [options.asString=true] {Boolean} whether the JSON is returned as
     *     a `Object` or a `String`
     * @option [options.precision=5] {Number} the amount of fractional digits in
     *     numbers used in JSON data
     *
     * @param {Object} [options] the serialization options
     * @return {String} the exported JSON data
     */

    /**
     * Imports (deserializes) the stored JSON data into this item. If the data
     * describes an item of the same class or a parent class of the item, the
     * data is imported into the item itself. If not, the imported item is added
     * to this item's {@link Item#children} list. Note that not all type of
     * items can have children.
     *
     * @param {String} json the JSON data to import from
     */
    importJSON: function(json) {
        // Try importing into `this`. If another item is returned, try adding
        // it as a child (this won't be successful on some classes, returning
        // null).
        var res = Base.importJSON(json, this);
        return res !== this ? this.addChild(res) : res;
    },

    /**
     * Exports the item with its content and child items as an SVG DOM.
     *
     * @name Item#exportSVG
     * @function
     *
     * @option [options.asString=false] {Boolean} whether a SVG node or a
     *     `String` is to be returned
     * @option [options.precision=5] {Number} the amount of fractional digits in
     *     numbers used in SVG data
     * @option [options.matchShapes=false] {Boolean} whether path items should
     *     tried to be converted to SVG shape items (rect, circle, ellipse,
     *     line, polyline, polygon), if their geometries match
     * @option [options.embedImages=true] {Boolean} whether raster images should
     *     be embedded as base64 data inlined in the xlink:href attribute, or
     *     kept as a link to their external URL.
     *
     * @param {Object} [options] the export options
     * @return {SVGElement} the item converted to an SVG node
     */

    /**
     * Converts the provided SVG content into Paper.js items and adds them to
     * the this item's children list. Note that the item is not cleared first.
     * You can call {@link Item#removeChildren()} to do so.
     *
     * @name Item#importSVG
     * @function
     *
     * @option [options.expandShapes=false] {Boolean} whether imported shape
     *     items should be expanded to path items
     * @option options.onLoad {Function} the callback function to call once the
     *     SVG content is loaded from the given URL receiving two arguments: the
     *     converted `item` and the original `svg` data as a string. Only
     *     required when loading from external resources.
     * @option options.onError {Function} the callback function to call if an
     *     error occurs during loading. Only required when loading from external
     *     resources.
     * @option [options.applyMatrix={@link PaperScope#settings}.applyMatrix]
     *     {Boolean} whether imported items should have their transformation
     *     matrices applied to their contents or not
     *
     * @param {SVGElement|String} svg the SVG content to import, either as a SVG
     *     DOM node, a string containing SVG content, or a string describing the
     *     URL of the SVG file to fetch.
     * @param {Object} [options] the import options
     * @return {Item} the newly created Paper.js item containing the converted
     *     SVG content
     */
    /**
     * Imports the provided external SVG file, converts it into Paper.js items
     * and adds them to the this item's children list. Note that the item is not
     * cleared first. You can call {@link Item#removeChildren()} to do so.
     *
     * @name Item#importSVG
     * @function
     *
     * @param {SVGElement|String} svg the URL of the SVG file to fetch.
     * @param {Function} onLoad the callback function to call once the SVG
     *     content is loaded from the given URL receiving two arguments: the
     *     converted `item` and the original `svg` data as a string. Only
     *     required when loading from external files.
     * @return {Item} the newly created Paper.js item containing the converted
     *     SVG content
     */

    /**
     * {@grouptitle Hierarchy Operations}
     *
     * Adds the specified item as a child of this item at the end of the its
     * {@link #children}  list. You can use this function for groups, compound
     * paths and layers.
     *
     * @param {Item} item the item to be added as a child
     * @return {Item} the added item, or `null` if adding was not possible
     */
    addChild: function(item, _preserve) {
        return this.insertChild(undefined, item, _preserve);
    },

    /**
     * Inserts the specified item as a child of this item at the specified index
     * in its {@link #children} list. You can use this function for groups,
     * compound paths and layers.
     *
     * @param {Number} index the index at which to insert the item
     * @param {Item} item the item to be inserted as a child
     * @return {Item} the inserted item, or `null` if inserting was not possible
     */
    insertChild: function(index, item, _preserve) {
        var res = item ? this.insertChildren(index, [item], _preserve) : null;
        return res && res[0];
    },

    /**
     * Adds the specified items as children of this item at the end of the its
     * children list. You can use this function for groups, compound paths and
     * layers.
     *
     * @param {Item[]} items the items to be added as children
     * @return {Item[]} the added items, or `null` if adding was not possible
     */
    addChildren: function(items, _preserve) {
        return this.insertChildren(this._children.length, items, _preserve);
    },

    /**
     * Inserts the specified items as children of this item at the specified
     * index in its {@link #children} list. You can use this function for
     * groups, compound paths and layers.
     *
     * @param {Number} index
     * @param {Item[]} items the items to be appended as children
     * @return {Item[]} the inserted items, or `null` if inserted was not
     *     possible
     */
    insertChildren: function(index, items, _preserve, _proto) {
        // CompoundPath#insertChildren() requires _preserve and _type:
        // _preserve avoids changing of the children's path orientation
        // _proto enforces the prototype of the inserted items, as used by
        // CompoundPath#insertChildren()
        var children = this._children;
        if (children && items && items.length > 0) {
            // We need to clone items because it might be
            // an Item#children array. Also, we're removing elements if they
            // don't match _type. Use Array.prototype.slice because items can be
            // an arguments object.
            items = Array.prototype.slice.apply(items);
            // Remove the items from their parents first, since they might be
            // inserted into their own parents, affecting indices.
            // Use the loop also to filter out wrong _type.
            for (var i = items.length - 1; i >= 0; i--) {
                var item = items[i];
                if (_proto && !(item instanceof _proto)) {
                    items.splice(i, 1);
                } else {
                    // If the item is removed and inserted it again further
                    /// above, the index needs to be adjusted accordingly.
                    var shift = item._parent === this && item._index < index;
                    // Notify parent of change. Don't notify item itself yet,
                    // as we're doing so when adding it to the new parent below.
                    if (item._remove(false, true) && shift)
                        index--;
                }
            }
            Base.splice(children, items, index, 0);
            var project = this._project,
                // See #_remove() for an explanation of this:
                notifySelf = project && project._changes;
            for (var i = 0, l = items.length; i < l; i++) {
                var item = items[i];
                item._parent = this;
                item._setProject(this._project, true);
                // Setting the name again makes sure all name lookup structures
                // are kept in sync.
                if (item._name)
                    item.setName(item._name);
                if (notifySelf)
                    this._changed(/*#=*/Change.INSERTION);
            }
            this._changed(/*#=*/Change.CHILDREN);
        } else {
            items = null;
        }
        return items;
    },

    // Internal alias, so both Project and Item can be used in #copyTo(), and
    // through _getOwner() in the various Item#insert*() methods.
    _insertItem: '#insertChild',

    /**
     * Inserts this item above the specified item.
     *
     * @param {Item} item the item above which it should be inserted
     * @return {Item} the inserted item, or `null` if inserting was not possible
     */
    insertAbove: function(item, _preserve) {
<<<<<<< HEAD
        return item.isInserted() ? item._insertSibling(item._index + 1, this, _preserve) : this;
=======
        var owner = item && item._getOwner();
        return owner ? owner._insertItem(item._index + 1, this, _preserve)
                : null;
>>>>>>> 75c40bab
    },

    /**
     * Inserts this item below the specified item.
     *
     * @param {Item} item the item below which it should be inserted
     * @return {Item} the inserted item, or `null` if inserting was not possible
     */
    insertBelow: function(item, _preserve) {
<<<<<<< HEAD
        return item.isInserted() ? item._insertSibling(item._index, this, _preserve) : this;
=======
        var owner = item && item._getOwner();
        return owner ? owner._insertItem(item._index, this, _preserve) : null;
>>>>>>> 75c40bab
    },

    /**
     * Sends this item to the back of all other items within the same parent.
     */
    sendToBack: function() {
        var owner = this._getOwner();
        return owner ? owner._insertItem(0, this) : null;
    },

    /**
     * Brings this item to the front of all other items within the same parent.
     */
    bringToFront: function() {
        var owner = this._getOwner();
        return owner ? owner._insertItem(undefined, this) : null;
    },

    /**
     * Inserts the specified item as a child of this item by appending it to
     * the list of children and moving it above all other children. You can
     * use this function for groups, compound paths and layers.
     *
     * @function
     * @param {Item} item the item to be appended as a child
     * @deprecated use {@link #addChild(item)} instead.
     */
    appendTop: '#addChild',

    /**
     * Inserts the specified item as a child of this item by appending it to
     * the list of children and moving it below all other children. You can
     * use this function for groups, compound paths and layers.
     *
     * @param {Item} item the item to be appended as a child
     * @deprecated use {@link #insertChild(index, item)} instead.
     */
    appendBottom: function(item) {
        return this.insertChild(0, item);
    },

    /**
     * Moves this item above the specified item.
     *
     * @function
     * @param {Item} item the item above which it should be moved
     * @return {Boolean} {@true if it was moved}
     * @deprecated use {@link #insertAbove(item)} instead.
     */
    moveAbove: '#insertAbove',

    /**
     * Moves the item below the specified item.
     *
     * @function
     * @param {Item} item the item below which it should be moved
     * @return {Boolean} {@true if it was moved}
     * @deprecated use {@link #insertBelow(item)} instead.
     */
    moveBelow: '#insertBelow',

    /**
     * When passed a project, copies the item to the project,
     * or duplicates it within the same project. When passed an item,
     * copies the item into the specified item.
     *
     * @param {Project|Layer|Group|CompoundPath} owner the item or project to
     * copy the item to
     * @return {Item} the new copy of the item
     */
    copyTo: function(owner) {
        // Pass false for insert, since we're inserting at a specific location.
        return owner._insertItem(undefined, this.clone(false));
    },

    /**
     * If this is a group, layer or compound-path with only one child-item,
     * the child-item is moved outside and the parent is erased. Otherwise, the
     * item itself is returned unmodified.
     *
     * @return {Item} the reduced item
     */
    reduce: function(options) {
        var children = this._children;
        if (children && children.length === 1) {
            var child = children[0].reduce(options);
            // Make sure the reduced item has the same parent as the original.
            if (this._parent) {
                child.insertAbove(this);
                this.remove();
            } else {
                child.remove();
            }
            return child;
        }
        return this;
    },

    /**
     * Removes the item from its parent's named children list.
     */
    _removeNamed: function() {
        var owner = this._getOwner();
        if (owner) {
            var children = owner._children,
                namedChildren = owner._namedChildren,
                name = this._name,
                namedArray = namedChildren[name],
                index = namedArray ? namedArray.indexOf(this) : -1;
            if (index !== -1) {
                // Remove the named reference
                if (children[name] == this)
                    delete children[name];
                // Remove this entry
                namedArray.splice(index, 1);
                // If there are any items left in the named array, set the first
                // of them to be children[this.name]
                if (namedArray.length) {
                    children[name] = namedArray[0];
                } else {
                    // Otherwise delete the empty array
                    delete namedChildren[name];
                }
            }
        }
    },

    /**
     * Removes the item from its parent's children list.
     */
    _remove: function(notifySelf, notifyParent) {
        var owner = this._getOwner(),
            project = this._project,
            index = this._index;
        if (owner && index != null) {
            // Only required for layers, but not enough to merit an override.
            if (project._activeLayer === this)
                project._activeLayer = this.getNextSibling()
                        || this.getPreviousSibling();
            if (this._name)
                this._removeNamed();
            Base.splice(owner._children, null, index, 1);
            this._installEvents(false);
            // Notify self of the insertion change. We only need this
            // notification if we're tracking changes for now.
            if (notifySelf && project._changes)
                this._changed(/*#=*/Change.INSERTION);
            // Notify owner of changed children (this can be the project too).
            if (notifyParent)
                owner._changed(/*#=*/Change.CHILDREN, this);
            this._parent = null;
            return true;
        }
        return false;
    },

    /**
     * Removes the item and all its children from the project. The item is not
     * destroyed and can be inserted again after removal.
     *
     * @return {Boolean} {@true if the item was removed}
     */
    remove: function() {
        // Notify self and parent of change:
        return this._remove(true, true);
    },

    /**
     * Replaces this item with the provided new item which will takes its place
     * in the project hierarchy instead.
     *
     * @return {Boolean} {@true if the item was replaced}
     */
    replaceWith: function(item) {
        var ok = item && item.insertBelow(this);
        if (ok)
            this.remove();
        return ok;
    },

    /**
     * Removes all of the item's {@link #children} (if any).
     *
     * @name Item#removeChildren
     * @alias Item#clear
     * @function
     * @return {Item[]} an array containing the removed items
     */
    /**
     * Removes the children from the specified `start` index to and excluding
     * the `end` index from the parent's {@link #children} array.
     *
     * @name Item#removeChildren
     * @function
     * @param {Number} start the beginning index, inclusive
     * @param {Number} [end=children.length] the ending index, exclusive
     * @return {Item[]} an array containing the removed items
     */
    removeChildren: function(start, end) {
        if (!this._children)
            return null;
        start = start || 0;
        end = Base.pick(end, this._children.length);
        // Use Base.splice(), which adjusts #_index for the items above, and
        // deletes it for the removed items. Calling #_remove() afterwards is
        // fine, since it only calls Base.splice() if #_index is set.
        var removed = Base.splice(this._children, null, start, end - start);
        for (var i = removed.length - 1; i >= 0; i--) {
            // Don't notify parent each time, notify it separately after.
            removed[i]._remove(true, false);
        }
        if (removed.length > 0)
            this._changed(/*#=*/Change.CHILDREN);
        return removed;
    },

    // DOCS Item#clear()
    clear: '#removeChildren',

    /**
     * Reverses the order of the item's children
     */
    reverseChildren: function() {
        if (this._children) {
            this._children.reverse();
            // Adjust indices
            for (var i = 0, l = this._children.length; i < l; i++)
                this._children[i]._index = i;
            this._changed(/*#=*/Change.CHILDREN);
        }
    },

    /**
     * {@grouptitle Tests}
     * Specifies whether the item has any content or not. The meaning of what
     * content is differs from type to type. For example, a {@link Group} with
     * no children, a {@link TextItem} with no text content and a {@link Path}
     * with no segments all are considered empty.
     *
     * @return Boolean
     */
    isEmpty: function() {
        return !this._children || this._children.length === 0;
    },

    /**
     * Checks whether the item is editable.
     *
     * @return {Boolean} {@true when neither the item, nor its parents are
     * locked or hidden}
     * @ignore
     */
    // TODO: Item#isEditable is currently ignored in the documentation, as
    // locking an item currently has no effect
    isEditable: function() {
        var item = this;
        while (item) {
            if (!item._visible || item._locked)
                return false;
            item = item._parent;
        }
        return true;
    },

    /**
     * Checks whether the item is valid, i.e. it hasn't been removed.
     *
     * @return {Boolean} {@true if the item is valid}
     */
    // TODO: isValid / checkValid

    /**
     * {@grouptitle Style Tests}
     *
     * Checks whether the item has a fill.
     *
     * @return {Boolean} {@true if the item has a fill}
     */
    hasFill: function() {
        return this.getStyle().hasFill();
    },

    /**
     * Checks whether the item has a stroke.
     *
     * @return {Boolean} {@true if the item has a stroke}
     */
    hasStroke: function() {
        return this.getStyle().hasStroke();
    },

    /**
     * Checks whether the item has a shadow.
     *
     * @return {Boolean} {@true if the item has a shadow}
     */
    hasShadow: function() {
        return this.getStyle().hasShadow();
    },

    /**
     * Returns -1 if 'this' is above 'item', 1 if below, 0 if their order is not
     * defined in such a way, e.g. if one is a descendant of the other.
     */
    _getOrder: function(item) {
        // Private method that produces a list of anchestors, starting with the
        // root and ending with the actual element as the last entry.
        function getList(item) {
            var list = [];
            do {
                list.unshift(item);
            } while (item = item._parent);
            return list;
        }
        var list1 = getList(this),
            list2 = getList(item);
        for (var i = 0, l = Math.min(list1.length, list2.length); i < l; i++) {
            if (list1[i] != list2[i]) {
                // Found the position in the parents list where the two start
                // to differ. Look at who's above who.
                return list1[i]._index < list2[i]._index ? 1 : -1;
            }
        }
        return 0;
    },

    /**
     * {@grouptitle Hierarchy Tests}
     *
     * Checks if the item contains any children items.
     *
     * @return {Boolean} {@true it has one or more children}
     */
    hasChildren: function() {
        return this._children && this._children.length > 0;
    },

    /**
     * Checks whether the item and all its parents are inserted into scene graph
     * or not.
     *
     * @return {Boolean} {@true if the item is inserted into the scene graph}
     */
    isInserted: function() {
        return this._parent ? this._parent.isInserted() : false;
    },

    /**
     * Checks if this item is above the specified item in the stacking order
     * of the project.
     *
     * @param {Item} item the item to check against
     * @return {Boolean} {@true if it is above the specified item}
     */
    isAbove: function(item) {
        return this._getOrder(item) === -1;
    },

    /**
     * Checks if the item is below the specified item in the stacking order of
     * the project.
     *
     * @param {Item} item the item to check against
     * @return {Boolean} {@true if it is below the specified item}
     */
    isBelow: function(item) {
        return this._getOrder(item) === 1;
    },

    /**
     * Checks whether the specified item is the parent of the item.
     *
     * @param {Item} item the item to check against
     * @return {Boolean} {@true if it is the parent of the item}
     */
    isParent: function(item) {
        return this._parent === item;
    },

    /**
     * Checks whether the specified item is a child of the item.
     *
     * @param {Item} item the item to check against
     * @return {Boolean} {@true it is a child of the item}
     */
    isChild: function(item) {
        return item && item._parent === this;
    },

    /**
     * Checks if the item is contained within the specified item.
     *
     * @param {Item} item the item to check against
     * @return {Boolean} {@true if it is inside the specified item}
     */
    isDescendant: function(item) {
        var parent = this;
        while (parent = parent._parent) {
            if (parent === item)
                return true;
        }
        return false;
    },

    /**
     * Checks if the item is an ancestor of the specified item.
     *
     * @param {Item} item the item to check against
     * @return {Boolean} {@true if the item is an ancestor of the specified
     * item}
     */
    isAncestor: function(item) {
        return item ? item.isDescendant(this) : false;
    },

    /**
     * Checks if the item is an a sibling of the specified item.
     *
     * @param {Item} item the item to check against
     * @return {Boolean} {@true if the item is aa sibling of the specified item}
     */
    isSibling: function(item) {
        return this._parent === item._parent;
    },

    /**
     * Checks whether the item is grouped with the specified item.
     *
     * @param {Item} item
     * @return {Boolean} {@true if the items are grouped together}
     */
    isGroupedWith: function(item) {
        var parent = this._parent;
        while (parent) {
            // Find group parents. Check for parent._parent, since don't want
            // top level layers, because they also inherit from Group
            if (parent._parent
                && /^(Group|Layer|CompoundPath)$/.test(parent._class)
                && item.isDescendant(parent))
                    return true;
            // Keep walking up otherwise
            parent = parent._parent;
        }
        return false;
    },

    // Document all style properties which get injected into Item by Style:

    /**
     * {@grouptitle Stroke Style}
     *
     * The color of the stroke.
     *
     * @name Item#strokeColor
     * @property
     * @type Color
     *
     * @example {@paperscript}
     * // Setting the stroke color of a path:
     *
     * // Create a circle shaped path at { x: 80, y: 50 }
     * // with a radius of 35:
     * var circle = new Path.Circle({
     *     center: [80, 50],
     *     radius: 35
     * });
     *
     * // Set its stroke color to RGB red:
     * circle.strokeColor = new Color(1, 0, 0);
     */

    /**
     * The width of the stroke.
     *
     * @name Item#strokeWidth
     * @property
     * @type Number
     *
     * @example {@paperscript}
     * // Setting an item's stroke width:
     *
     * // Create a circle shaped path at { x: 80, y: 50 }
     * // with a radius of 35:
     * var circle = new Path.Circle({
     *     center: [80, 50],
     *     radius: 35,
     *     strokeColor: 'red'
     * });
     *
     * // Set its stroke width to 10:
     * circle.strokeWidth = 10;
     */

    /**
     * The shape to be used at the beginning and end of open {@link Path} items,
     * when they have a stroke.
     *
     * @name Item#strokeCap
     * @property
     * @type String
     * @values 'round', 'square', 'butt'
     * @default 'butt'
     *
     * @example {@paperscript height=200}
     * // A look at the different stroke caps:
     *
     * var line = new Path({
     *     segments: [[80, 50], [420, 50]],
     *     strokeColor: 'black',
     *     strokeWidth: 20,
     *     selected: true
     * });
     *
     * // Set the stroke cap of the line to be round:
     * line.strokeCap = 'round';
     *
     * // Copy the path and set its stroke cap to be square:
     * var line2 = line.clone();
     * line2.position.y += 50;
     * line2.strokeCap = 'square';
     *
     * // Make another copy and set its stroke cap to be butt:
     * var line2 = line.clone();
     * line2.position.y += 100;
     * line2.strokeCap = 'butt';
     */

    /**
     * The shape to be used at the segments and corners of {@link Path} items
     * when they have a stroke.
     *
     * @name Item#strokeJoin
     * @property
     * @type String
     * @values 'miter', 'round', 'bevel'
     * @default 'miter'
     *
     * @example {@paperscript height=120}
     * // A look at the different stroke joins:
     * var path = new Path({
     *     segments: [[80, 100], [120, 40], [160, 100]],
     *     strokeColor: 'black',
     *     strokeWidth: 20,
     *     // Select the path, in order to see where the stroke is formed:
     *     selected: true
     * });
     *
     * var path2 = path.clone();
     * path2.position.x += path2.bounds.width * 1.5;
     * path2.strokeJoin = 'round';
     *
     * var path3 = path2.clone();
     * path3.position.x += path3.bounds.width * 1.5;
     * path3.strokeJoin = 'bevel';
     */

    /**
     * The dash offset of the stroke.
     *
     * @name Item#dashOffset
     * @property
     * @type Number
     * @default 0
     */

    /**
     * Specifies whether the stroke is to be drawn taking the current affine
     * transformation into account (the default behavior), or whether it should
     * appear as a non-scaling stroke.
     *
     * @name Item#strokeScaling
     * @property
     * @type Boolean
     * @default true
     */

    /**
     * Specifies an array containing the dash and gap lengths of the stroke.
     *
     * @example {@paperscript}
     * var path = new Path.Circle({
     *     center: [80, 50],
     *     radius: 40,
     *     strokeWidth: 2,
     *     strokeColor: 'black'
     * });
     *
     * // Set the dashed stroke to [10pt dash, 4pt gap]:
     * path.dashArray = [10, 4];
     *
     * @name Item#dashArray
     * @property
     * @type Array
     * @default []
     */

    /**
     * The miter limit of the stroke.
     * When two line segments meet at a sharp angle and miter joins have been
     * specified for {@link Item#strokeJoin}, it is possible for the miter to
     * extend far beyond the {@link Item#strokeWidth} of the path. The
     * miterLimit imposes a limit on the ratio of the miter length to the
     * {@link Item#strokeWidth}.
     *
     * @name Item#miterLimit
     * @property
     * @type Number
     * @default 10
     */

    /**
     * {@grouptitle Fill Style}
     *
     * The fill color of the item.
     *
     * @name Item#fillColor
     * @property
     * @type Color
     *
     * @example {@paperscript}
     * // Setting the fill color of a path to red:
     *
     * // Create a circle shaped path at { x: 80, y: 50 }
     * // with a radius of 35:
     * var circle = new Path.Circle({
     *     center: [80, 50],
     *     radius: 35
     * });
     *
     * // Set the fill color of the circle to RGB red:
     * circle.fillColor = new Color(1, 0, 0);
     */

    /**
     * The fill-rule with which the shape gets filled. Please note that only
     * modern browsers support fill-rules other than `'nonzero'`.
     *
     * @name Item#fillRule
     * @property
     * @type String
     * @values 'nonzero', 'evenodd'
     * @default 'nonzero'
     */

    /**
     * {@grouptitle Shadow Style}
     *
     * The shadow color.
     *
     * @property
     * @name Item#shadowColor
     * @type Color
     *
     * @example {@paperscript}
     * // Creating a circle with a black shadow:
     *
     * var circle = new Path.Circle({
     *     center: [80, 50],
     *     radius: 35,
     *     fillColor: 'white',
     *     // Set the shadow color of the circle to RGB black:
     *     shadowColor: new Color(0, 0, 0),
     *     // Set the shadow blur radius to 12:
     *     shadowBlur: 12,
     *     // Offset the shadow by { x: 5, y: 5 }
     *     shadowOffset: new Point(5, 5)
     * });
     */

    /**
     * The shadow's blur radius.
     *
     * @property
     * @name Item#shadowBlur
     * @type Number
     * @default 0
     */

    /**
     * The shadow's offset.
     *
     * @property
     * @name Item#shadowOffset
     * @type Point
     * @default 0
     */

    // TODO: Find a better name than selectedColor. It should also be used for
    // guides, etc.
    /**
     * {@grouptitle Selection Style}
     *
     * The color the item is highlighted with when selected. If the item does
     * not specify its own color, the color defined by its layer is used instead.
     *
     * @name Item#selectedColor
     * @property
     * @type Color
     */
}, Base.each(['rotate', 'scale', 'shear', 'skew'], function(key) {
    var rotate = key === 'rotate';
    this[key] = function(/* value, center */) {
        var value = (rotate ? Base : Point).read(arguments),
            center = Point.read(arguments, 0, { readNull: true });
        return this.transform(new Matrix()[key](value,
                center || this.getPosition(true)));
    };
}, /** @lends Item# */{
    /**
     * {@grouptitle Transform Functions}
     *
     * Translates (moves) the item by the given offset views.
     *
     * @param {Point} delta the offset to translate the item by
     */
    translate: function(/* delta */) {
        var mx = new Matrix();
        return this.transform(mx.translate.apply(mx, arguments));
    },

    /**
     * Rotates the item by a given angle around the given center point.
     *
     * Angles are oriented clockwise and measured in degrees.
     *
     * @name Item#rotate
     * @function
     * @param {Number} angle the rotation angle
     * @param {Point} [center={@link Item#position}]
     * @see Matrix#rotate(angle[, center])
     *
     * @example {@paperscript}
     * // Rotating an item:
     *
     * // Create a rectangle shaped path with its top left
     * // point at {x: 80, y: 25} and a size of {width: 50, height: 50}:
     * var path = new Path.Rectangle(new Point(80, 25), new Size(50, 50));
     * path.fillColor = 'black';
     *
     * // Rotate the path by 30 degrees:
     * path.rotate(30);
     *
     * @example {@paperscript height=200}
     * // Rotating an item around a specific point:
     *
     * // Create a rectangle shaped path with its top left
     * // point at {x: 175, y: 50} and a size of {width: 100, height: 100}:
     * var topLeft = new Point(175, 50);
     * var size = new Size(100, 100);
     * var path = new Path.Rectangle(topLeft, size);
     * path.fillColor = 'black';
     *
     * // Draw a circle shaped path in the center of the view,
     * // to show the rotation point:
     * var circle = new Path.Circle({
     *     center: view.center,
     *     radius: 5,
     *     fillColor: 'white'
     * });
     *
     * // Each frame rotate the path 3 degrees around the center point
     * // of the view:
     * function onFrame(event) {
     *     path.rotate(3, view.center);
     * }
     */

    /**
     * Scales the item by the given value from its center point, or optionally
     * from a supplied point.
     *
     * @name Item#scale
     * @function
     * @param {Number} scale the scale factor
     * @param {Point} [center={@link Item#position}]
     *
     * @example {@paperscript}
     * // Scaling an item from its center point:
     *
     * // Create a circle shaped path at { x: 80, y: 50 }
     * // with a radius of 20:
     * var circle = new Path.Circle({
     *     center: [80, 50],
     *     radius: 20,
     *     fillColor: 'red'
     * });
     *
     * // Scale the path by 150% from its center point
     * circle.scale(1.5);
     *
     * @example {@paperscript}
     * // Scaling an item from a specific point:
     *
     * // Create a circle shaped path at { x: 80, y: 50 }
     * // with a radius of 20:
     * var circle = new Path.Circle({
     *     center: [80, 50],
     *     radius: 20,
     *     fillColor: 'red'
     * });
     *
     * // Scale the path 150% from its bottom left corner
     * circle.scale(1.5, circle.bounds.bottomLeft);
     */
    /**
     * Scales the item by the given values from its center point, or optionally
     * from a supplied point.
     *
     * @name Item#scale
     * @function
     * @param {Number} hor the horizontal scale factor
     * @param {Number} ver the vertical scale factor
     * @param {Point} [center={@link Item#position}]
     *
     * @example {@paperscript}
     * // Scaling an item horizontally by 300%:
     *
     * // Create a circle shaped path at { x: 100, y: 50 }
     * // with a radius of 20:
     * var circle = new Path.Circle({
     *     center: [100, 50],
     *     radius: 20,
     *     fillColor: 'red'
     * });
     *
     * // Scale the path horizontally by 300%
     * circle.scale(3, 1);
     */

    // TODO: Add test for item shearing, as it might be behaving oddly.
    /**
     * Shears the item by the given value from its center point, or optionally
     * by a supplied point.
     *
     * @name Item#shear
     * @function
     * @param {Point} shear the horziontal and vertical shear factors as a point
     * @param {Point} [center={@link Item#position}]
     * @see Matrix#shear(shear[, center])
     */
    /**
     * Shears the item by the given values from its center point, or optionally
     * by a supplied point.
     *
     * @name Item#shear
     * @function
     * @param {Number} hor the horizontal shear factor
     * @param {Number} ver the vertical shear factor
     * @param {Point} [center={@link Item#position}]
     * @see Matrix#shear(hor, ver[, center])
     */

    /**
     * Skews the item by the given angles from its center point, or optionally
     * by a supplied point.
     *
     * @name Item#skew
     * @function
     * @param {Point} skew the horziontal and vertical skew angles in degrees
     * @param {Point} [center={@link Item#position}]
     * @see Matrix#shear(skew[, center])
     */
    /**
     * Skews the item by the given angles from its center point, or optionally
     * by a supplied point.
     *
     * @name Item#skew
     * @function
     * @param {Number} hor the horizontal skew angle in degrees
     * @param {Number} ver the vertical sskew angle in degrees
     * @param {Point} [center={@link Item#position}]
     * @see Matrix#shear(hor, ver[, center])
     */

    /**
     * Transform the item.
     *
     * @param {Matrix} matrix the matrix by which the item shall be transformed
     */
    // TODO: Implement flags:
    // @param {String[]} flags array of any of the following: 'objects',
    //        'children', 'fill-gradients', 'fill-patterns', 'stroke-patterns',
    //        'lines'. Default: ['objects', 'children']
    transform: function(matrix, _applyMatrix, _applyRecursively,
            _setApplyMatrix) {
        // If no matrix is provided, or the matrix is the identity, we might
        // still have some work to do in case _applyMatrix is true
        if (matrix && matrix.isIdentity())
            matrix = null;
        var _matrix = this._matrix,
            applyMatrix = (_applyMatrix || this._applyMatrix)
                    // Don't apply _matrix if the result of concatenating with
                    // matrix would be identity.
                    && ((!_matrix.isIdentity() || matrix)
                        // Even if it's an identity matrix, we still need to
                        // recursively apply the matrix to children.
                        || _applyMatrix && _applyRecursively && this._children);
        // Bail out if there is nothing to do.
        if (!matrix && !applyMatrix)
            return this;
        // Simply prepend the internal matrix with the passed one:
        if (matrix) {
            // Keep a backup of the last valid state before the matrix becomes
            // non-invertible. This is then used again in setBounds to restore.
            if (!matrix.isInvertible() && _matrix.isInvertible())
                _matrix._backup = _matrix.getValues();
            _matrix.prepend(matrix);
        }
        // Call #_transformContent() now, if we need to directly apply the
        // internal _matrix transformations to the item's content.
        // Application is not possible on Raster, PointText, SymbolItem, since
        // the matrix is where the actual transformation state is stored.
        if (applyMatrix = applyMatrix && this._transformContent(_matrix,
                    _applyRecursively, _setApplyMatrix)) {
            // When the _matrix could be applied, we also need to transform
            // color styles (only gradients so far) and pivot point:
            var pivot = this._pivot,
                style = this._style,
                // pass true for _dontMerge so we don't recursively transform
                // styles on groups' children.
                fillColor = style.getFillColor(true),
                strokeColor = style.getStrokeColor(true);
            if (pivot)
                _matrix._transformPoint(pivot, pivot, true);
            if (fillColor)
                fillColor.transform(_matrix);
            if (strokeColor)
                strokeColor.transform(_matrix);
            // Reset the internal matrix to the identity transformation if it
            // was possible to apply it.
            _matrix.reset(true);
            // Set the internal _applyMatrix flag to true if we're told to do so
            if (_setApplyMatrix && this._canApplyMatrix)
                this._applyMatrix = true;
        }
        // Calling _changed will clear _bounds and _position, but depending
        // on matrix we can calculate and set them again, so preserve them.
        var bounds = this._bounds,
            position = this._position;
        // We always need to call _changed since we're caching bounds on all
        // items, including Group.
        this._changed(/*#=*/Change.GEOMETRY);
        // Detect matrices that contain only translations and scaling
        // and transform the cached _bounds and _position without having to
        // fully recalculate each time.
        var decomp = bounds && matrix && matrix.decompose();
        if (decomp && !decomp.shearing && decomp.rotation % 90 === 0) {
            // Transform the old bound by looping through all the cached bounds
            // in _bounds and transform each.
            for (var key in bounds) {
                var cache = bounds[key];
                // If these are internal bounds, only transform them if this
                // item applied its matrix.
                if (applyMatrix || !cache.internal) {
                    var rect = cache.rect;
                    matrix._transformBounds(rect, rect);
                }
            }
            // If we have cached bounds, update _position again as its
            // center. We need to take into account _boundsGetter here too, in
            // case another getter is assigned to it, e.g. 'getStrokeBounds'.
            var getter = this._boundsGetter,
                rect = bounds[getter && getter.getBounds || getter || 'getBounds'];
            if (rect)
                this._position = rect.getCenter(true);
            this._bounds = bounds;
        } else if (matrix && position) {
            // Transform position as well.
            this._position = matrix._transformPoint(position, position);
        }
        // Allow chaining here, since transform() is related to Matrix functions
        return this;
    },

    _transformContent: function(matrix, applyRecursively, setApplyMatrix) {
        var children = this._children;
        if (children) {
            for (var i = 0, l = children.length; i < l; i++)
                children[i].transform(matrix, true, applyRecursively,
                        setApplyMatrix);
            return true;
        }
    },

    /**
     * Converts the specified point from global project coordinate space to the
     * item's own local coordinate space.
     *
     * @param {Point} point the point to be transformed
     * @return {Point} the transformed point as a new instance
     */
    globalToLocal: function(/* point */) {
        return this.getGlobalMatrix(true)._inverseTransform(
                Point.read(arguments));
    },

    /**
     * Converts the specified point from the item's own local coordinate space
     * to the global project coordinate space.
     *
     * @param {Point} point the point to be transformed
     * @return {Point} the transformed point as a new instance
     */
    localToGlobal: function(/* point */) {
        return this.getGlobalMatrix(true)._transformPoint(
                Point.read(arguments));
    },

    /**
     * Converts the specified point from the parent's coordinate space to
     * item's own local coordinate space.
     *
     * @param {Point} point the point to be transformed
     * @return {Point} the transformed point as a new instance
     */
    parentToLocal: function(/* point */) {
        return this._matrix._inverseTransform(Point.read(arguments));
    },

    /**
     * Converts the specified point from the item's own local coordinate space
     * to the parent's coordinate space.
     *
     * @param {Point} point the point to be transformed
     * @return {Point} the transformed point as a new instance
     */
    localToParent: function(/* point */) {
        return this._matrix._transformPoint(Point.read(arguments));
    },

    /**
     * Transform the item so that its {@link #bounds} fit within the specified
     * rectangle, without changing its aspect ratio.
     *
     * @param {Rectangle} rectangle
     * @param {Boolean} [fill=false]
     *
     * @example {@paperscript height=100}
     * // Fitting an item to the bounding rectangle of another item's bounding
     * // rectangle:
     *
     * // Create a rectangle shaped path with its top left corner
     * // at {x: 80, y: 25} and a size of {width: 75, height: 50}:
     * var path = new Path.Rectangle({
     *     point: [80, 25],
     *     size: [75, 50],
     *     fillColor: 'black'
     * });
     *
     * // Create a circle shaped path with its center at {x: 80, y: 50}
     * // and a radius of 30.
     * var circlePath = new Path.Circle({
     *     center: [80, 50],
     *     radius: 30,
     *     fillColor: 'red'
     * });
     *
     * // Fit the circlePath to the bounding rectangle of
     * // the rectangular path:
     * circlePath.fitBounds(path.bounds);
     *
     * @example {@paperscript height=100}
     * // Fitting an item to the bounding rectangle of another item's bounding
     * // rectangle with the fill parameter set to true:
     *
     * // Create a rectangle shaped path with its top left corner
     * // at {x: 80, y: 25} and a size of {width: 75, height: 50}:
     * var path = new Path.Rectangle({
     *     point: [80, 25],
     *     size: [75, 50],
     *     fillColor: 'black'
     * });
     *
     * // Create a circle shaped path with its center at {x: 80, y: 50}
     * // and a radius of 30.
     * var circlePath = new Path.Circle({
     *     center: [80, 50],
     *     radius: 30,
     *     fillColor: 'red'
     * });
     *
     * // Fit the circlePath to the bounding rectangle of
     * // the rectangular path:
     * circlePath.fitBounds(path.bounds, true);
     *
     * @example {@paperscript height=200}
     * // Fitting an item to the bounding rectangle of the view
     * var path = new Path.Circle({
     *     center: [80, 50],
     *     radius: 30,
     *     fillColor: 'red'
     * });
     *
     * // Fit the path to the bounding rectangle of the view:
     * path.fitBounds(view.bounds);
     */
    fitBounds: function(rectangle, fill) {
        // TODO: Think about passing options with various ways of defining
        // fitting. Compare with InDesign fitting to see possible options.
        rectangle = Rectangle.read(arguments);
        var bounds = this.getBounds(),
            itemRatio = bounds.height / bounds.width,
            rectRatio = rectangle.height / rectangle.width,
            scale = (fill ? itemRatio > rectRatio : itemRatio < rectRatio)
                    ? rectangle.width / bounds.width
                    : rectangle.height / bounds.height,
            newBounds = new Rectangle(new Point(),
                    new Size(bounds.width * scale, bounds.height * scale));
        newBounds.setCenter(rectangle.getCenter());
        this.setBounds(newBounds);
    }
}), /** @lends Item# */{
    /**
     * {@grouptitle Event Handlers}
     *
     * Item level handler function to be called on each frame of an animation.
     * The function receives an event object which contains information about
     * the frame event:
     *
     * @option event.count {Number} the number of times the frame event was
     *     fired
     * @option event.time {Number} the total amount of time passed since the
     *     first frame event in seconds
     * @option event.delta {Number} the time passed in seconds since the last
     *     frame event
     *
     * @name Item#onFrame
     * @property
     * @type Function
     * @see View#onFrame
     *
     * @example {@paperscript}
     * // Creating an animation:
     *
     * // Create a rectangle shaped path with its top left point at:
     * // {x: 50, y: 25} and a size of {width: 50, height: 50}
     * var path = new Path.Rectangle(new Point(50, 25), new Size(50, 50));
     * path.fillColor = 'black';
     *
     * path.onFrame = function(event) {
     *     // Every frame, rotate the path by 3 degrees:
     *     this.rotate(3);
     * }
     */

    /**
     * The function to be called when the mouse button is pushed down on the
     * item. The function receives a {@link MouseEvent} object which contains
     * information about the mouse event.
     * Note that such mouse events bubble up the scene graph hierarchy and will
     * reach the view, unless they are stopped with {@link
     * Event#stopPropagation()} or by returning `false` from the handler.
     *
     * @name Item#onMouseDown
     * @property
     * @type Function
     * @see View#onMouseDown
     *
     * @example {@paperscript}
     * // Press the mouse button down on the circle shaped path, to make it red:
     *
     * // Create a circle shaped path at the center of the view:
     * var path = new Path.Circle({
     *     center: view.center,
     *     radius: 25,
     *     fillColor: 'black'
     * });
     *
     * // When the mouse is pressed on the item,
     * // set its fill color to red:
     * path.onMouseDown = function(event) {
     *     this.fillColor = 'red';
     * }
     *
     * @example {@paperscript}
     * // Press the mouse on the circle shaped paths to remove them:
     *
     * // Loop 30 times:
     * for (var i = 0; i < 30; i++) {
     *     // Create a circle shaped path at a random position
     *     // in the view:
     *     var path = new Path.Circle({
     *         center: Point.random() * view.size,
     *         radius: 25,
     *         fillColor: 'black',
     *         strokeColor: 'white'
     *     });
     *
     *     // When the mouse is pressed on the item, remove it:
     *     path.onMouseDown = function(event) {
     *         this.remove();
     *     }
     * }
     */

    /**
     * The function to be called when the mouse position changes while the mouse
     * is being dragged over the item. The function receives a {@link
     * MouseEvent} object which contains information about the mouse event.
     * Note that such mouse events bubble up the scene graph hierarchy and will
     * reach the view, unless they are stopped with {@link
     * Event#stopPropagation()} or by returning `false` from the handler.
     *
     * @name Item#onMouseDrag
     * @property
     * @type Function
     * @see View#onMouseDrag
     *
     * @example {@paperscript height=240}
     * // Press and drag the mouse on the blue circle to move it:
     *
     * // Create a circle shaped path at the center of the view:
     * var path = new Path.Circle({
     *     center: view.center,
     *     radius: 50,
     *     fillColor: 'blue'
     * });
     *
     * // Install a drag event handler that moves the path along.
     * path.onMouseDrag = function(event) {
     *     path.position += event.delta;
     * }
     */

    /**
     * The function to be called when the mouse button is released over the item.
     * The function receives a {@link MouseEvent} object which contains
     * information about the mouse event.
     * Note that such mouse events bubble up the scene graph hierarchy and will
     * reach the view, unless they are stopped with {@link
     * Event#stopPropagation()} or by returning `false` from the handler.
     *
     * @name Item#onMouseUp
     * @property
     * @type Function
     * @see View#onMouseUp
     *
     * @example {@paperscript}
     * // Release the mouse button over the circle shaped path, to make it red:
     *
     * // Create a circle shaped path at the center of the view:
     * var path = new Path.Circle({
     *     center: view.center,
     *     radius: 25,
     *     fillColor: 'black'
     * });
     *
     * // When the mouse is released over the item,
     * // set its fill color to red:
     * path.onMouseUp = function(event) {
     *     this.fillColor = 'red';
     * }
     */

    /**
     * The function to be called when the mouse clicks on the item. The function
     * receives a {@link MouseEvent} object which contains information about the
     * mouse event.
     * Note that such mouse events bubble up the scene graph hierarchy and will
     * reach the view, unless they are stopped with {@link
     * Event#stopPropagation()} or by returning `false` from the handler.
     *
     * @name Item#onClick
     * @property
     * @type Function
     * @see View#onClick
     *
     * @example {@paperscript}
     * // Click on the circle shaped path, to make it red:
     *
     * // Create a circle shaped path at the center of the view:
     * var path = new Path.Circle({
     *     center: view.center,
     *     radius: 25,
     *     fillColor: 'black'
     * });
     *
     * // When the mouse is clicked on the item,
     * // set its fill color to red:
     * path.onClick = function(event) {
     *     this.fillColor = 'red';
     * }
     *
     * @example {@paperscript}
     * // Click on the circle shaped paths to remove them:
     *
     * // Loop 30 times:
     * for (var i = 0; i < 30; i++) {
     *     // Create a circle shaped path at a random position
     *     // in the view:
     *     var path = new Path.Circle({
     *         center: Point.random() * view.size,
     *         radius: 25,
     *         fillColor: 'black',
     *         strokeColor: 'white'
     *     });
     *
     *     // When the mouse clicks on the item, remove it:
     *     path.onClick = function(event) {
     *         this.remove();
     *     }
     * }
     */

    /**
     * The function to be called when the mouse double clicks on the item. The
     * function receives a {@link MouseEvent} object which contains information
     * about the mouse event.
     * Note that such mouse events bubble up the scene graph hierarchy and will
     * reach the view, unless they are stopped with {@link
     * Event#stopPropagation()} or by returning `false` from the handler.
     *
     * @name Item#onDoubleClick
     * @property
     * @type Function
     * @see View#onDoubleClick
     *
     * @example {@paperscript}
     * // Double click on the circle shaped path, to make it red:
     *
     * // Create a circle shaped path at the center of the view:
     * var path = new Path.Circle({
     *     center: view.center,
     *     radius: 25,
     *     fillColor: 'black'
     * });
     *
     * // When the mouse is double clicked on the item,
     * // set its fill color to red:
     * path.onDoubleClick = function(event) {
     *     this.fillColor = 'red';
     * }
     *
     * @example {@paperscript}
     * // Double click on the circle shaped paths to remove them:
     *
     * // Loop 30 times:
     * for (var i = 0; i < 30; i++) {
     *     // Create a circle shaped path at a random position
     *     // in the view:
     *     var path = new Path.Circle({
     *         center: Point.random() * view.size,
     *         radius: 25,
     *         fillColor: 'black',
     *         strokeColor: 'white'
     *     });
     *
     *     // When the mouse is double clicked on the item, remove it:
     *     path.onDoubleClick = function(event) {
     *         this.remove();
     *     }
     * }
     */

    /**
     * The function to be called repeatedly while the mouse moves over the item.
     * The function receives a {@link MouseEvent} object which contains
     * information about the mouse event.
     * Note that such mouse events bubble up the scene graph hierarchy and will
     * reach the view, unless they are stopped with {@link
     * Event#stopPropagation()} or by returning `false` from the handler.
     *
     * @name Item#onMouseMove
     * @property
     * @type Function
     * @see View#onMouseMove
     *
     * @example {@paperscript}
     * // Move over the circle shaped path, to change its opacity:
     *
     * // Create a circle shaped path at the center of the view:
     *     var path = new Path.Circle({
     *     center: view.center,
     *     radius: 25,
     *     fillColor: 'black'
     *     });
     *
     * // When the mouse moves on top of the item, set its opacity
     * // to a random value between 0 and 1:
     * path.onMouseMove = function(event) {
     *     this.opacity = Math.random();
     * }
     */

    /**
     * The function to be called when the mouse moves over the item. This
     * function will only be called again, once the mouse moved outside of the
     * item first. The function receives a {@link MouseEvent} object which
     * contains information about the mouse event.
     * Note that such mouse events bubble up the scene graph hierarchy and will
     * reach the view, unless they are stopped with {@link
     * Event#stopPropagation()} or by returning `false` from the handler.
     *
     * @name Item#onMouseEnter
     * @property
     * @type Function
     * @see View#onMouseEnter
     *
     * @example {@paperscript}
     * // When you move the mouse over the item, its fill color is set to red.
     * // When you move the mouse outside again, its fill color is set back
     * // to black.
     *
     * // Create a circle shaped path at the center of the view:
     * var path = new Path.Circle({
     *     center: view.center,
     *     radius: 25,
     *     fillColor: 'black'
     * });
     *
     * // When the mouse enters the item, set its fill color to red:
     * path.onMouseEnter = function(event) {
     *     this.fillColor = 'red';
     * }
     *
     * // When the mouse leaves the item, set its fill color to black:
     * path.onMouseLeave = function(event) {
     *     this.fillColor = 'black';
     * }
     * @example {@paperscript}
     * // When you click the mouse, you create new circle shaped items. When you
     * // move the mouse over the item, its fill color is set to red. When you
     * // move the mouse outside again, its fill color is set back
     * // to black.
     *
     * function enter(event) {
     *     this.fillColor = 'red';
     * }
     *
     * function leave(event) {
     *     this.fillColor = 'black';
     * }
     *
     * // When the mouse is pressed:
     * function onMouseDown(event) {
     *     // Create a circle shaped path at the position of the mouse:
     *     var path = new Path.Circle(event.point, 25);
     *     path.fillColor = 'black';
     *
     *     // When the mouse enters the item, set its fill color to red:
     *     path.onMouseEnter = enter;
     *
     *     // When the mouse leaves the item, set its fill color to black:
     *     path.onMouseLeave = leave;
     * }
     */

    /**
     * The function to be called when the mouse moves out of the item.
     * The function receives a {@link MouseEvent} object which contains
     * information about the mouse event.
     * Note that such mouse events bubble up the scene graph hierarchy and will
     * reach the view, unless they are stopped with {@link
     * Event#stopPropagation()} or by returning `false` from the handler.
     *
     * @name Item#onMouseLeave
     * @property
     * @type Function
     * @see View#onMouseLeave
     *
     * @example {@paperscript}
     * // Move the mouse over the circle shaped path and then move it out
     * // of it again to set its fill color to red:
     *
     * // Create a circle shaped path at the center of the view:
     * var path = new Path.Circle({
     *     center: view.center,
     *     radius: 25,
     *     fillColor: 'black'
     * });
     *
     * // When the mouse leaves the item, set its fill color to red:
     * path.onMouseLeave = function(event) {
     *     this.fillColor = 'red';
     * }
     */

    /**
     * {@grouptitle Event Handling}
     *
     * Attaches an event handler to the item.
     *
     * @name Item#on
     * @function
     * @param {String} type the type of event: {@values 'frame', mousedown',
     *     'mouseup', 'mousedrag', 'click', 'doubleclick', 'mousemove',
     *     'mouseenter', 'mouseleave'}
     * @param {Function} function the function to be called when the event
     *     occurs, receiving a {@link MouseEvent} or {@link Event} object as its
     *     sole argument
     * @return {Item} this item itself, so calls can be chained
     *
     * @example {@paperscript}
     * // Change the fill color of the path to red when the mouse enters its
     * // shape and back to black again, when it leaves its shape.
     *
     * // Create a circle shaped path at the center of the view:
     * var path = new Path.Circle({
     *     center: view.center,
     *     radius: 25,
     *     fillColor: 'black'
     * });
     *
     * // When the mouse enters the item, set its fill color to red:
     * path.on('mouseenter', function() {
     *     this.fillColor = 'red';
     * });
     *
     * // When the mouse leaves the item, set its fill color to black:
     * path.on('mouseleave', function() {
     *     this.fillColor = 'black';
     * });
     */
    /**
     * Attaches one or more event handlers to the item.
     *
     * @name Item#on
     * @function
     * @param {Object} object an object literal containing one or more of the
     *     following properties: {@values frame, mousedown, mouseup, mousedrag,
     *     click, doubleclick, mousemove, mouseenter, mouseleave}
     * @return {Item} this item itself, so calls can be chained
     *
     * @example {@paperscript}
     * // Change the fill color of the path to red when the mouse enters its
     * // shape and back to black again, when it leaves its shape.
     *
     * // Create a circle shaped path at the center of the view:
     * var path = new Path.Circle({
     *     center: view.center,
     *     radius: 25
     * });
     * path.fillColor = 'black';
     *
     * // When the mouse enters the item, set its fill color to red:
     * path.on({
     *     mouseenter: function(event) {
     *         this.fillColor = 'red';
     *     },
     *     mouseleave: function(event) {
     *         this.fillColor = 'black';
     *     }
     * });
     * @example {@paperscript}
     * // When you click the mouse, you create new circle shaped items. When you
     * // move the mouse over the item, its fill color is set to red. When you
     * // move the mouse outside again, its fill color is set black.
     *
     * var pathHandlers = {
     *     mouseenter: function(event) {
     *         this.fillColor = 'red';
     *     },
     *     mouseleave: function(event) {
     *         this.fillColor = 'black';
     *     }
     * }
     *
     * // When the mouse is pressed:
     * function onMouseDown(event) {
     *     // Create a circle shaped path at the position of the mouse:
     *     var path = new Path.Circle({
     *         center: event.point,
     *         radius: 25,
     *         fillColor: 'black'
     *     });
     *
     *     // Attach the handers inside the object literal to the path:
     *     path.on(pathHandlers);
     * }
     */

    /**
     * Detach an event handler from the item.
     *
     * @name Item#off
     * @function
     * @param {String} type the type of event: {@values 'frame', mousedown',
     *     'mouseup', 'mousedrag', 'click', 'doubleclick', 'mousemove',
     *     'mouseenter', 'mouseleave'}
     * @param {Function} function the function to be detached
     * @return {Item} this item itself, so calls can be chained
     */
    /**
     * Detach one or more event handlers to the item.
     *
     * @name Item#off
     * @function
     * @param {Object} object an object literal containing one or more of the
     *     following properties: {@values frame, mousedown, mouseup, mousedrag,
     *     click, doubleclick, mousemove, mouseenter, mouseleave}
     * @return {Item} this item itself, so calls can be chained
     */

    /**
     * Emit an event on the item.
     *
     * @name Item#emit
     * @function
     * @param {String} type the type of event: {@values 'frame', mousedown',
     *     'mouseup', 'mousedrag', 'click', 'doubleclick', 'mousemove',
     *     'mouseenter', 'mouseleave'}
     * @param {Object} event an object literal containing properties describing
     * the event
     * @return {Boolean} {@true if the event had listeners}
     */

    /**
     * Check if the item has one or more event handlers of the specified type.
     *
     * @name Item#responds
     * @function
     * @param {String} type the type of event: {@values 'frame', mousedown',
     *     'mouseup', 'mousedrag', 'click', 'doubleclick', 'mousemove',
     *     'mouseenter', 'mouseleave'}
     * @return {Boolean} {@true if the item has one or more event handlers of
     * the specified type}
     */

    /**
     * Private method that sets Path related styles on the canvas context.
     * Not defined in Path as it is required by other classes too,
     * e.g. PointText.
     */
    _setStyles: function(ctx, param, viewMatrix) {
        // We can access internal properties since we're only using this on
        // items without children, where styles would be merged.
        var style = this._style;
        if (style.hasFill()) {
            ctx.fillStyle = style.getFillColor().toCanvasStyle(ctx);
        }
        if (style.hasStroke()) {
            ctx.strokeStyle = style.getStrokeColor().toCanvasStyle(ctx);
            ctx.lineWidth = style.getStrokeWidth();
            var strokeJoin = style.getStrokeJoin(),
                strokeCap = style.getStrokeCap(),
                miterLimit = style.getMiterLimit();
            if (strokeJoin)
                ctx.lineJoin = strokeJoin;
            if (strokeCap)
                ctx.lineCap = strokeCap;
            if (miterLimit)
                ctx.miterLimit = miterLimit;
            if (paper.support.nativeDash) {
                var dashArray = style.getDashArray(),
                    dashOffset = style.getDashOffset();
                if (dashArray && dashArray.length) {
                    if ('setLineDash' in ctx) {
                        ctx.setLineDash(dashArray);
                        ctx.lineDashOffset = dashOffset;
                    } else {
                        ctx.mozDash = dashArray;
                        ctx.mozDashOffset = dashOffset;
                    }
                }
            }
        }
        if (style.hasShadow()) {
            // In Canvas, shadows unfortunately ignore all transformations
            // completely. As almost no browser supports ctx.currentTransform,
            // we need to calculate our own here, and then use it to transform
            // the shadow-blur and offset accordingly.
            var pixelRatio = param.pixelRatio || 1,
                mx = viewMatrix._shiftless().prepend(
                    new Matrix().scale(pixelRatio, pixelRatio)),
                // Transform the blur value as a vector and use its new length:
                blur = mx.transform(new Point(style.getShadowBlur(), 0)),
                offset = mx.transform(this.getShadowOffset());
            ctx.shadowColor =  style.getShadowColor().toCanvasStyle(ctx);
            ctx.shadowBlur = blur.getLength();
            ctx.shadowOffsetX = offset.x;
            ctx.shadowOffsetY = offset.y;
        }
    },

    draw: function(ctx, param, parentStrokeMatrix) {
        // Each time the project gets drawn, it's _updateVersion is increased.
        // Keep the _updateVersion of drawn items in sync, so we have an easy
        // way to know for which selected items we need to draw selection info.
        var updateVersion = this._updateVersion = this._project._updateVersion;
        // Now bail out if no actual drawing is required.
        if (!this._visible || this._opacity === 0)
            return;
        // Keep calculating the current global matrix, by keeping a history
        // and pushing / popping as we go along.
        var matrices = param.matrices,
            viewMatrix = param.viewMatrix,
            matrix = this._matrix,
            globalMatrix = matrices[matrices.length - 1].appended(matrix);
        // If this item is not invertible, do not draw it. It appears to be a
        // good idea generally to not draw in such circumstances, e.g. SVG
        // handles it the same way.
        if (!globalMatrix.isInvertible())
            return;

        // Since globalMatrix does not take the view's matrix into account (we
        // could have multiple views with different zooms), we may have to
        // prepend the view's matrix.
        // NOTE: viewMatrix is only provided if it isn't the identity matrix.
        viewMatrix = viewMatrix ? viewMatrix.appended(globalMatrix)
                : globalMatrix;

        // Only keep track of transformation if told so. See Project#draw()
        matrices.push(globalMatrix);
        if (param.updateMatrix) {
            // Update the cached _globalMatrix and keep it versioned.
            globalMatrix._updateVersion = updateVersion;
            this._globalMatrix = globalMatrix;
        }

        // If the item has a blendMode or is defining an opacity, draw it on
        // a temporary canvas first and composite the canvas afterwards.
        // Paths with an opacity < 1 that both define a fillColor
        // and strokeColor also need to be drawn on a temporary canvas
        // first, since otherwise their stroke is drawn half transparent
        // over their fill.
        // Exclude Raster items since they never draw a stroke and handle
        // opacity by themselves (they also don't call _setStyles)
        var blendMode = this._blendMode,
            opacity = this._opacity,
            normalBlend = blendMode === 'normal',
            nativeBlend = BlendMode.nativeModes[blendMode],
            // Determine if we can draw directly, or if we need to draw into a
            // separate canvas and then composite onto the main canvas.
            direct = normalBlend && opacity === 1
                    || param.dontStart // e.g. CompoundPath
                    || param.clip
                    // If native blending is possible, see if the item allows it
                    || (nativeBlend || normalBlend && opacity < 1)
                        && this._canComposite(),
            pixelRatio = param.pixelRatio || 1,
            mainCtx, itemOffset, prevOffset;
        if (!direct) {
            // Apply the parent's global matrix to the calculation of correct
            // bounds.
            var bounds = this.getStrokeBounds(viewMatrix);
            if (!bounds.width || !bounds.height)
                return;
            // Store previous offset and save the main context, so we can
            // draw onto it later.
            prevOffset = param.offset;
            // Floor the offset and ceil the size, so we don't cut off any
            // antialiased pixels when drawing onto the temporary canvas.
            itemOffset = param.offset = bounds.getTopLeft().floor();
            // Set ctx to the context of the temporary canvas, so we draw onto
            // it, instead of the mainCtx.
            mainCtx = ctx;
            ctx = CanvasProvider.getContext(bounds.getSize().ceil().add(1)
                    .multiply(pixelRatio));
            if (pixelRatio !== 1)
                ctx.scale(pixelRatio, pixelRatio);
        }
        ctx.save();
        // Get the transformation matrix for non-scaling strokes.
        var strokeMatrix = parentStrokeMatrix
                ? parentStrokeMatrix.appended(matrix)
                // pass `true` for dontMerge
                : this._canScaleStroke && !this.getStrokeScaling(true)
                    && viewMatrix,
            // If we're drawing into a separate canvas and a clipItem is defined
            // for the current rendering loop, we need to draw the clip item
            // again.
            clip = !direct && param.clipItem,
            // If we're drawing with a strokeMatrix, the CTM is reset either way
            // so we don't need to set it, except when we also have to draw a
            // clipItem.
            transform = !strokeMatrix || clip;
        // If drawing directly, handle opacity and native blending now,
        // otherwise we will do it later when the temporary canvas is composited.
        if (direct) {
            ctx.globalAlpha = opacity;
            if (nativeBlend)
                ctx.globalCompositeOperation = blendMode;
        } else if (transform) {
            // Translate the context so the topLeft of the item is at (0, 0)
            // on the temporary canvas.
            ctx.translate(-itemOffset.x, -itemOffset.y);
        }
        // Apply globalMatrix when drawing into temporary canvas.
        if (transform) {
            (direct ? matrix : viewMatrix).applyToContext(ctx);
        }
        if (clip) {
            param.clipItem.draw(ctx, param.extend({ clip: true }));
        }
        if (strokeMatrix) {
            // Reset the transformation but take HiDPI pixel ratio into account.
            ctx.setTransform(pixelRatio, 0, 0, pixelRatio, 0, 0);
            // Also offset again when drawing non-directly.
            // NOTE: Don't use itemOffset since offset might be from the parent,
            // e.g. CompoundPath
            var offset = param.offset;
            if (offset)
                ctx.translate(-offset.x, -offset.y);
        }
        this._draw(ctx, param, viewMatrix, strokeMatrix);
        ctx.restore();
        matrices.pop();
        if (param.clip && !param.dontFinish)
            ctx.clip();
        // If a temporary canvas was created, composite it onto the main canvas:
        if (!direct) {
            // Use BlendMode.process even for processing normal blendMode with
            // opacity.
            BlendMode.process(blendMode, ctx, mainCtx, opacity,
                    // Calculate the pixel offset of the temporary canvas to the
                    // main canvas. We also need to factor in the pixel-ratio.
                    itemOffset.subtract(prevOffset).multiply(pixelRatio));
            // Return the temporary context, so it can be reused
            CanvasProvider.release(ctx);
            // Restore previous offset.
            param.offset = prevOffset;
        }
    },

    /**
     * Checks the _updateVersion of the item to see if it got drawn in the draw
     * loop. If the version is out of sync, the item is either not in the scene
     * graph anymore or is invisible.
     */
    _isUpdated: function(updateVersion) {
        var parent = this._parent;
        // For compound-paths, use the _updateVersion of the parent, because the
        // shape gets drawn at once at might get cached (e.g. Path2D soon).
        if (parent instanceof CompoundPath)
            return parent._isUpdated(updateVersion);
        // In case a parent is visible but isn't drawn (e.g. opacity == 0), the
        // _updateVersion of all its children will not be updated, but the
        // children should still be considered updated, and selections should be
        // drawn for them. Excluded are only items with _visible == false:
        var updated = this._updateVersion === updateVersion;
        if (!updated && parent && parent._visible
                && parent._isUpdated(updateVersion)) {
            this._updateVersion = updateVersion;
            updated = true;
        }
        return updated;
    },

    _drawSelection: function(ctx, matrix, size, selectedItems, updateVersion) {
        if ((this._drawSelected || this._boundsSelected)
                && this._isUpdated(updateVersion)) {
            // Allow definition of selected color on a per item and per
            // layer level, with a fallback to #009dec
            var layer,
                color = this.getSelectedColor(true)
                    || (layer = this.getLayer()) && layer.getSelectedColor(true),
                mx = matrix.appended(this.getGlobalMatrix(true));
            ctx.strokeStyle = ctx.fillStyle = color
                    ? color.toCanvasStyle(ctx) : '#009dec';
            if (this._drawSelected)
                this._drawSelected(ctx, mx, selectedItems);
            if (this._boundsSelected) {
                var half = size / 2,
                    coords = mx._transformCorners(
                            this.getInternalBounds());
                // Now draw a rectangle that connects the transformed
                // bounds corners, and draw the corners.
                ctx.beginPath();
                for (var i = 0; i < 8; i++)
                    ctx[i === 0 ? 'moveTo' : 'lineTo'](coords[i], coords[++i]);
                ctx.closePath();
                ctx.stroke();
                for (var i = 0; i < 8; i++)
                    ctx.fillRect(coords[i] - half, coords[++i] - half,
                            size, size);
            }
        }
    },

    _canComposite: function() {
        return false;
    }
}, Base.each(['down', 'drag', 'up', 'move'], function(key) {
    this['removeOn' + Base.capitalize(key)] = function() {
        var hash = {};
        hash[key] = true;
        return this.removeOn(hash);
    };
}, /** @lends Item# */{
    /**
     * {@grouptitle Remove On Event}
     *
     * Removes the item when the events specified in the passed options object
     * occur.
     *
     * @option options.move {Boolean) remove the item when the next {@link
     *     Tool#onMouseMove} event is fired.
     *
     * @option options.drag {Boolena) remove the item when the next {@link
     *     Tool#onMouseDrag} event is fired.
     *
     * @option options.down {Boolean) remove the item when the next {@link
     *     Tool#onMouseDown} event is fired.
     *
     * @option options.up {Boolean) remove the item when the next {@link
     *     Tool#onMouseUp} event is fired.
     *
     * @name Item#removeOn
     * @function
     * @param {Object} options
     *
     * @example {@paperscript height=200}
     * // Click and drag below:
     * function onMouseDrag(event) {
     *     // Create a circle shaped path at the mouse position,
     *     // with a radius of 10:
     *     var path = new Path.Circle({
     *         center: event.point,
     *         radius: 10,
     *         fillColor: 'black'
     *     });
     *
     *     // Remove the path on the next onMouseDrag or onMouseDown event:
     *     path.removeOn({
     *         drag: true,
     *         down: true
     *     });
     * }
     */

    /**
     * Removes the item when the next {@link Tool#onMouseMove} event is fired.
     *
     * @name Item#removeOnMove
     * @function
     *
     * @example {@paperscript height=200}
     * // Move your mouse below:
     * function onMouseMove(event) {
     *     // Create a circle shaped path at the mouse position,
     *     // with a radius of 10:
     *     var path = new Path.Circle({
     *         center: event.point,
     *         radius: 10,
     *         fillColor: 'black'
     *     });
     *
     *     // On the next move event, automatically remove the path:
     *     path.removeOnMove();
     * }
     */

    /**
     * Removes the item when the next {@link Tool#onMouseDown} event is fired.
     *
     * @name Item#removeOnDown
     * @function
     *
     * @example {@paperscript height=200}
     * // Click a few times below:
     * function onMouseDown(event) {
     *     // Create a circle shaped path at the mouse position,
     *     // with a radius of 10:
     *     var path = new Path.Circle({
     *         center: event.point,
     *         radius: 10,
     *         fillColor: 'black'
     *     });
     *
     *     // Remove the path, next time the mouse is pressed:
     *     path.removeOnDown();
     * }
     */

    /**
     * Removes the item when the next {@link Tool#onMouseDrag} event is fired.
     *
     * @name Item#removeOnDrag
     * @function
     *
     * @example {@paperscript height=200}
     * // Click and drag below:
     * function onMouseDrag(event) {
     *     // Create a circle shaped path at the mouse position,
     *     // with a radius of 10:
     *     var path = new Path.Circle({
     *         center: event.point,
     *         radius: 10,
     *         fillColor: 'black'
     *     });
     *
     *     // On the next drag event, automatically remove the path:
     *     path.removeOnDrag();
     * }
     */

    /**
     * Removes the item when the next {@link Tool#onMouseUp} event is fired.
     *
     * @name Item#removeOnUp
     * @function
     *
     * @example {@paperscript height=200}
     * // Click a few times below:
     * function onMouseDown(event) {
     *     // Create a circle shaped path at the mouse position,
     *     // with a radius of 10:
     *     var path = new Path.Circle({
     *         center: event.point,
     *         radius: 10,
     *         fillColor: 'black'
     *     });
     *
     *     // Remove the path, when the mouse is released:
     *     path.removeOnUp();
     * }
     */
    // TODO: implement Item#removeOnFrame
    removeOn: function(obj) {
        for (var name in obj) {
            if (obj[name]) {
                var key = 'mouse' + name,
                    project = this._project,
                    sets = project._removeSets = project._removeSets || {};
                sets[key] = sets[key] || {};
                sets[key][this._id] = this;
            }
        }
        return this;
    }
}));<|MERGE_RESOLUTION|>--- conflicted
+++ resolved
@@ -2367,13 +2367,9 @@
      * @return {Item} the inserted item, or `null` if inserting was not possible
      */
     insertAbove: function(item, _preserve) {
-<<<<<<< HEAD
-        return item.isInserted() ? item._insertSibling(item._index + 1, this, _preserve) : this;
-=======
         var owner = item && item._getOwner();
         return owner ? owner._insertItem(item._index + 1, this, _preserve)
                 : null;
->>>>>>> 75c40bab
     },
 
     /**
@@ -2383,12 +2379,8 @@
      * @return {Item} the inserted item, or `null` if inserting was not possible
      */
     insertBelow: function(item, _preserve) {
-<<<<<<< HEAD
-        return item.isInserted() ? item._insertSibling(item._index, this, _preserve) : this;
-=======
         var owner = item && item._getOwner();
         return owner ? owner._insertItem(item._index, this, _preserve) : null;
->>>>>>> 75c40bab
     },
 
     /**
