--- conflicted
+++ resolved
@@ -9,11 +9,7 @@
  *
  * All rights reserved.
  *
-<<<<<<< HEAD
- * Date: Mon May 11 15:18:20 2015 +0200
-=======
- * Date: Tue Jun 23 16:22:48 2015 +0200
->>>>>>> 3cc42e9c
+ * Date: Thu May 21 01:17:25 2015 +0200
  *
  ***
  *
@@ -165,22 +161,19 @@
 
 		extend: function() {
 			var base = this,
-				ctor,
-				proto;
+				ctor;
 			for (var i = 0, l = arguments.length; i < l; i++)
 				if (ctor = arguments[i].initialize)
 					break;
 			ctor = ctor || function() {
 				base.apply(this, arguments);
 			};
-			proto = ctor.prototype = create(this.prototype);
-			define(proto, 'constructor',
+			ctor.prototype = create(this.prototype);
+			ctor.base = base;
+			define(ctor.prototype, 'constructor',
 					{ value: ctor, writable: true, configurable: true });
 			inject(ctor, this, true);
-			if (arguments.length)
-				this.inject.apply(ctor, arguments)
-			ctor.base = base;
-			return ctor;
+			return arguments.length ? this.inject.apply(ctor, arguments) : ctor;
 		}
 	}, true).inject({
 		inject: function() {
