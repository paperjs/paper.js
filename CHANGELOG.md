--- conflicted
+++ resolved
@@ -1,20 +1,13 @@
 # Change Log
 
-<<<<<<< HEAD
-## `Prebuilt`
-
-### Fixed
-
+## Prebuilt version
+
+### Fixed
+
+- Fix empty image drawing (#1320).
 - Fix SvgExport error when item.matrix is not invertible (#1580).
-=======
-## Prebuilt version
-
-### Fixed
-
-- Fix empty image drawing (#1320).
 
 ### Added
->>>>>>> ef7beacd
 
 ## `0.11.8`
 
