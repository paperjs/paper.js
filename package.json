{
  "name": "paper",
  "version": "0.9.23",
  "description": "The Swiss Army Knife of Vector Graphics Scripting",
  "license": "MIT",
  "homepage": "http://paperjs.org",
  "repository": {
    "type": "git",
    "url": "git://github.com/paperjs/paper.js"
  },
  "contributors": [
    "Jürg Lehni <juerg@scratchdisk.com> (http://scratchdisk.com)",
    "Jonathan Puckey <jonathan@studiomoniker.com> (http://studiomoniker.com)"
  ],
  "main": "dist/paper-node.js",
<<<<<<< HEAD
  "jspm": {
    "main": "dist/paper-core.js"
  },
=======
  "browser": "dist/paper-full.js",
>>>>>>> 3cc42e9c
  "files": [
    "AUTHORS.md",
    "dist/",
    "examples/Node.js",
    "LICENSE.txt",
    "README.md"
  ],
  "engines": {
    "node": ">= 0.4.0"
  },
  "dependencies": {
    "canvas": "~1.2.1",
    "jsdom": "~3.1.2",
    "request": "~2.53.0"
  },
  "devDependencies": {
    "uglify-js": "~2.4.23",
    "prepro": "~0.8.3"
  },
  "keywords": [
    "vector",
    "graphic",
    "graphics",
    "2d",
    "geometry",
    "bezier",
    "curve",
    "curves",
    "path",
    "paths",
    "canvas",
    "svg",
    "paper",
    "paper.js"
  ]
}<|MERGE_RESOLUTION|>--- conflicted
+++ resolved
@@ -13,13 +13,10 @@
     "Jonathan Puckey <jonathan@studiomoniker.com> (http://studiomoniker.com)"
   ],
   "main": "dist/paper-node.js",
-<<<<<<< HEAD
   "jspm": {
     "main": "dist/paper-core.js"
   },
-=======
   "browser": "dist/paper-full.js",
->>>>>>> 3cc42e9c
   "files": [
     "AUTHORS.md",
     "dist/",
